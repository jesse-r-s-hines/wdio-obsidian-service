{
    "metadata": {
<<<<<<< HEAD
        "schemaVersion": "2.0.0",
        "commitDate": "2025-06-27T22:21:34Z",
        "commitSha": "53c436fbf2a9681c815b56a464598214248ac277",
        "timestamp": "2025-07-03T23:57:58.074Z"
=======
        "commitDate": "2025-07-18T20:51:26Z",
        "commitSha": "c25f251d7bcc0430a96761b4819e1bfb2a4467d5",
        "timestamp": "2025-07-19T00:41:39.656Z"
>>>>>>> 522095c1
    },
    "versions": [
        {
            "version": "0.5.0",
            "isBeta": false,
            "gitHubRelease": "https://github.com/obsidianmd/obsidian-releases/releases/tag/v0.5.0",
            "downloads": {
                "asar": "https://github.com/obsidianmd/obsidian-releases/releases/download/v0.5.0/obsidian-0.5.0.asar.gz"
            },
            "installerInfo": {}
        },
        {
            "version": "0.5.1",
            "isBeta": false,
            "gitHubRelease": "https://github.com/obsidianmd/obsidian-releases/releases/tag/v0.5.1",
            "downloads": {
                "asar": "https://github.com/obsidianmd/obsidian-releases/releases/download/v0.5.1/obsidian-0.5.1.asar.gz"
            },
            "installerInfo": {}
        },
        {
            "version": "0.5.2",
            "isBeta": false,
            "gitHubRelease": "https://github.com/obsidianmd/obsidian-releases/releases/tag/v0.5.2",
            "downloads": {
                "asar": "https://github.com/obsidianmd/obsidian-releases/releases/download/v0.5.2/obsidian-0.5.2.asar.gz"
            },
            "installerInfo": {}
        },
        {
            "version": "0.5.3",
            "isBeta": false,
            "gitHubRelease": "https://github.com/obsidianmd/obsidian-releases/releases/tag/v0.5.3",
            "downloads": {
                "asar": "https://github.com/obsidianmd/obsidian-releases/releases/download/v0.5.3/obsidian-0.5.3.asar.gz"
            },
            "installerInfo": {}
        },
        {
            "version": "0.6.0",
            "isBeta": false,
            "gitHubRelease": "https://github.com/obsidianmd/obsidian-releases/releases/tag/v0.6.0",
            "downloads": {
                "asar": "https://github.com/obsidianmd/obsidian-releases/releases/download/v0.6.0/obsidian-0.6.0.asar.gz"
            },
            "installerInfo": {}
        },
        {
            "version": "0.6.1",
            "isBeta": false,
            "gitHubRelease": "https://github.com/obsidianmd/obsidian-releases/releases/tag/v0.6.1",
            "downloads": {
                "asar": "https://github.com/obsidianmd/obsidian-releases/releases/download/v0.6.1/obsidian-0.6.1.asar.gz"
            },
            "installerInfo": {}
        },
        {
            "version": "0.6.2",
            "isBeta": false,
            "gitHubRelease": "https://github.com/obsidianmd/obsidian-releases/releases/tag/v0.6.2",
            "downloads": {
                "asar": "https://github.com/obsidianmd/obsidian-releases/releases/download/v0.6.2/obsidian-0.6.2.asar.gz"
            },
            "installerInfo": {}
        },
        {
            "version": "0.6.3",
            "isBeta": false,
            "gitHubRelease": "https://github.com/obsidianmd/obsidian-releases/releases/tag/v0.6.3",
            "downloads": {
                "asar": "https://github.com/obsidianmd/obsidian-releases/releases/download/v0.6.3/obsidian-0.6.3.asar.gz"
            },
            "installerInfo": {}
        },
        {
            "version": "0.6.4",
            "minInstallerVersion": "0.6.4",
            "maxInstallerVersion": "0.6.4",
            "isBeta": false,
            "gitHubRelease": "https://github.com/obsidianmd/obsidian-releases/releases/tag/v0.6.4",
            "downloads": {
                "asar": "https://github.com/obsidianmd/obsidian-releases/releases/download/v0.6.4/obsidian-0.6.4.asar.gz",
                "appImage": "https://github.com/obsidianmd/obsidian-releases/releases/download/v0.6.4/Obsidian-0.6.4.AppImage",
                "dmg": "https://github.com/obsidianmd/obsidian-releases/releases/download/v0.6.4/Obsidian-0.6.4.dmg",
                "exe": "https://github.com/obsidianmd/obsidian-releases/releases/download/v0.6.4/Obsidian.0.6.4.exe"
            },
            "installerInfo": {
                "appImage": {
                    "electron": "8.2.5",
                    "chrome": "80.0.3987.165",
                    "platforms": [
                        "linux-x64"
                    ]
                },
                "dmg": {
                    "electron": "8.2.5",
                    "chrome": "80.0.3987.165",
                    "platforms": [
                        "darwin-arm64",
                        "darwin-x64"
                    ]
                },
                "exe": {
                    "electron": "8.2.5",
                    "chrome": "80.0.3987.165",
                    "platforms": [
                        "win32-x64"
                    ]
                }
            },
            "electronVersion": "8.2.5",
            "chromeVersion": "80.0.3987.165"
        },
        {
            "version": "0.6.5",
            "minInstallerVersion": "0.6.4",
            "maxInstallerVersion": "0.6.5",
            "isBeta": false,
            "gitHubRelease": "https://github.com/obsidianmd/obsidian-releases/releases/tag/v0.6.5",
            "downloads": {
                "asar": "https://github.com/obsidianmd/obsidian-releases/releases/download/v0.6.5/obsidian-0.6.5.asar.gz",
                "appImage": "https://github.com/obsidianmd/obsidian-releases/releases/download/v0.6.5/Obsidian-0.6.5.AppImage",
                "dmg": "https://github.com/obsidianmd/obsidian-releases/releases/download/v0.6.5/Obsidian-0.6.5.dmg",
                "exe": "https://github.com/obsidianmd/obsidian-releases/releases/download/v0.6.5/Obsidian.0.6.5.exe"
            },
            "installerInfo": {
                "appImage": {
                    "electron": "8.2.5",
                    "chrome": "80.0.3987.165",
                    "platforms": [
                        "linux-x64"
                    ]
                },
                "dmg": {
                    "electron": "8.2.5",
                    "chrome": "80.0.3987.165",
                    "platforms": [
                        "darwin-arm64",
                        "darwin-x64"
                    ]
                },
                "exe": {
                    "electron": "8.2.5",
                    "chrome": "80.0.3987.165",
                    "platforms": [
                        "win32-x64"
                    ]
                }
            },
            "electronVersion": "8.2.5",
            "chromeVersion": "80.0.3987.165"
        },
        {
            "version": "0.6.6",
            "minInstallerVersion": "0.6.4",
            "maxInstallerVersion": "0.6.5",
            "isBeta": true,
            "gitHubRelease": "https://github.com/obsidianmd/obsidian-releases/releases/tag/v0.6.6",
            "downloads": {
                "asar": "https://github.com/obsidianmd/obsidian-releases/releases/download/v0.6.6/obsidian-0.6.6.asar.gz"
            },
            "installerInfo": {}
        },
        {
            "version": "0.6.7",
            "minInstallerVersion": "0.6.4",
            "maxInstallerVersion": "0.6.7",
            "isBeta": false,
            "gitHubRelease": "https://github.com/obsidianmd/obsidian-releases/releases/tag/v0.6.7",
            "downloads": {
                "asar": "https://github.com/obsidianmd/obsidian-releases/releases/download/v0.6.7/obsidian-0.6.7.asar.gz",
                "appImage": "https://github.com/obsidianmd/obsidian-releases/releases/download/v0.6.7/Obsidian-0.6.7.AppImage",
                "dmg": "https://github.com/obsidianmd/obsidian-releases/releases/download/v0.6.7/Obsidian-0.6.7.dmg",
                "exe": "https://github.com/obsidianmd/obsidian-releases/releases/download/v0.6.7/Obsidian.0.6.7.exe"
            },
            "installerInfo": {
                "appImage": {
                    "electron": "8.2.5",
                    "chrome": "80.0.3987.165",
                    "platforms": [
                        "linux-x64"
                    ]
                },
                "dmg": {
                    "electron": "8.2.5",
                    "chrome": "80.0.3987.165",
                    "platforms": [
                        "darwin-arm64",
                        "darwin-x64"
                    ]
                },
                "exe": {
                    "electron": "8.2.5",
                    "chrome": "80.0.3987.165",
                    "platforms": [
                        "win32-x64"
                    ]
                }
            },
            "electronVersion": "8.2.5",
            "chromeVersion": "80.0.3987.165"
        },
        {
            "version": "0.7.0",
            "minInstallerVersion": "0.6.4",
            "maxInstallerVersion": "0.6.7",
            "isBeta": true,
            "gitHubRelease": "https://github.com/obsidianmd/obsidian-releases/releases/tag/v0.7.0",
            "downloads": {
                "asar": "https://github.com/obsidianmd/obsidian-releases/releases/download/v0.7.0/obsidian-0.7.0.asar.gz"
            },
            "installerInfo": {}
        },
        {
            "version": "0.7.1",
            "minInstallerVersion": "0.6.4",
            "maxInstallerVersion": "0.6.7",
            "isBeta": true,
            "gitHubRelease": "https://github.com/obsidianmd/obsidian-releases/releases/tag/v0.7.1",
            "downloads": {
                "asar": "https://github.com/obsidianmd/obsidian-releases/releases/download/v0.7.1/obsidian-0.7.1.asar.gz"
            },
            "installerInfo": {}
        },
        {
            "version": "0.7.2",
            "minInstallerVersion": "0.6.4",
            "maxInstallerVersion": "0.6.7",
            "isBeta": true,
            "gitHubRelease": "https://github.com/obsidianmd/obsidian-releases/releases/tag/v0.7.2",
            "downloads": {
                "asar": "https://github.com/obsidianmd/obsidian-releases/releases/download/v0.7.2/obsidian-0.7.2.asar.gz"
            },
            "installerInfo": {}
        },
        {
            "version": "0.7.3",
            "minInstallerVersion": "0.6.4",
            "maxInstallerVersion": "0.7.3",
            "isBeta": false,
            "gitHubRelease": "https://github.com/obsidianmd/obsidian-releases/releases/tag/v0.7.3",
            "downloads": {
                "asar": "https://github.com/obsidianmd/obsidian-releases/releases/download/v0.7.3/obsidian-0.7.3.asar.gz",
                "appImage": "https://github.com/obsidianmd/obsidian-releases/releases/download/v0.7.3/Obsidian-0.7.3.AppImage",
                "dmg": "https://github.com/obsidianmd/obsidian-releases/releases/download/v0.7.3/Obsidian-0.7.3.dmg",
                "exe": "https://github.com/obsidianmd/obsidian-releases/releases/download/v0.7.3/Obsidian.0.7.3.exe"
            },
            "installerInfo": {
                "appImage": {
                    "electron": "8.2.5",
                    "chrome": "80.0.3987.165",
                    "platforms": [
                        "linux-x64"
                    ]
                },
                "dmg": {
                    "electron": "8.2.5",
                    "chrome": "80.0.3987.165",
                    "platforms": [
                        "darwin-arm64",
                        "darwin-x64"
                    ]
                },
                "exe": {
                    "electron": "8.2.5",
                    "chrome": "80.0.3987.165",
                    "platforms": [
                        "win32-x64"
                    ]
                }
            },
            "electronVersion": "8.2.5",
            "chromeVersion": "80.0.3987.165"
        },
        {
            "version": "0.7.4",
            "minInstallerVersion": "0.6.4",
            "maxInstallerVersion": "0.7.4",
            "isBeta": false,
            "gitHubRelease": "https://github.com/obsidianmd/obsidian-releases/releases/tag/v0.7.4",
            "downloads": {
                "asar": "https://github.com/obsidianmd/obsidian-releases/releases/download/v0.7.4/obsidian-0.7.4.asar.gz",
                "appImage": "https://github.com/obsidianmd/obsidian-releases/releases/download/v0.7.4/Obsidian-0.7.4.AppImage",
                "dmg": "https://github.com/obsidianmd/obsidian-releases/releases/download/v0.7.4/Obsidian-0.7.4.dmg",
                "exe": "https://github.com/obsidianmd/obsidian-releases/releases/download/v0.7.4/Obsidian.0.7.4.exe"
            },
            "installerInfo": {
                "appImage": {
                    "electron": "8.2.5",
                    "chrome": "80.0.3987.165",
                    "platforms": [
                        "linux-x64"
                    ]
                },
                "dmg": {
                    "electron": "8.2.5",
                    "chrome": "80.0.3987.165",
                    "platforms": [
                        "darwin-arm64",
                        "darwin-x64"
                    ]
                },
                "exe": {
                    "electron": "8.2.5",
                    "chrome": "80.0.3987.165",
                    "platforms": [
                        "win32-x64"
                    ]
                }
            },
            "electronVersion": "8.2.5",
            "chromeVersion": "80.0.3987.165"
        },
        {
            "version": "0.7.5",
            "minInstallerVersion": "0.6.4",
            "maxInstallerVersion": "0.7.4",
            "isBeta": true,
            "gitHubRelease": "https://github.com/obsidianmd/obsidian-releases/releases/tag/v0.7.5",
            "downloads": {
                "asar": "https://github.com/obsidianmd/obsidian-releases/releases/download/v0.7.5/obsidian-0.7.5.asar.gz"
            },
            "installerInfo": {}
        },
        {
            "version": "0.7.6",
            "minInstallerVersion": "0.6.4",
            "maxInstallerVersion": "0.7.6",
            "isBeta": false,
            "gitHubRelease": "https://github.com/obsidianmd/obsidian-releases/releases/tag/v0.7.6",
            "downloads": {
                "asar": "https://github.com/obsidianmd/obsidian-releases/releases/download/v0.7.6/obsidian-0.7.6.asar.gz",
                "appImage": "https://github.com/obsidianmd/obsidian-releases/releases/download/v0.7.6/Obsidian-0.7.6.AppImage",
                "dmg": "https://github.com/obsidianmd/obsidian-releases/releases/download/v0.7.6/Obsidian-0.7.6.dmg",
                "exe": "https://github.com/obsidianmd/obsidian-releases/releases/download/v0.7.6/Obsidian.0.7.6.exe"
            },
            "installerInfo": {
                "appImage": {
                    "electron": "8.2.5",
                    "chrome": "80.0.3987.165",
                    "platforms": [
                        "linux-x64"
                    ]
                },
                "dmg": {
                    "electron": "8.2.5",
                    "chrome": "80.0.3987.165",
                    "platforms": [
                        "darwin-arm64",
                        "darwin-x64"
                    ]
                },
                "exe": {
                    "electron": "8.2.5",
                    "chrome": "80.0.3987.165",
                    "platforms": [
                        "win32-x64"
                    ]
                }
            },
            "electronVersion": "8.2.5",
            "chromeVersion": "80.0.3987.165"
        },
        {
            "version": "0.8.0",
            "minInstallerVersion": "0.6.4",
            "maxInstallerVersion": "0.8.0",
            "isBeta": false,
            "gitHubRelease": "https://github.com/obsidianmd/obsidian-releases/releases/tag/v0.8.0",
            "downloads": {
                "asar": "https://github.com/obsidianmd/obsidian-releases/releases/download/v0.8.0/obsidian-0.8.0.asar.gz",
                "appImage": "https://github.com/obsidianmd/obsidian-releases/releases/download/v0.8.0/Obsidian-0.8.0.AppImage",
                "dmg": "https://github.com/obsidianmd/obsidian-releases/releases/download/v0.8.0/Obsidian-0.8.0.dmg",
                "exe": "https://github.com/obsidianmd/obsidian-releases/releases/download/v0.8.0/Obsidian.0.8.0.exe"
            },
            "installerInfo": {
                "appImage": {
                    "electron": "8.2.5",
                    "chrome": "80.0.3987.165",
                    "platforms": [
                        "linux-x64"
                    ]
                },
                "dmg": {
                    "electron": "8.2.5",
                    "chrome": "80.0.3987.165",
                    "platforms": [
                        "darwin-arm64",
                        "darwin-x64"
                    ]
                },
                "exe": {
                    "electron": "8.2.5",
                    "chrome": "80.0.3987.165",
                    "platforms": [
                        "win32-x64"
                    ]
                }
            },
            "electronVersion": "8.2.5",
            "chromeVersion": "80.0.3987.165"
        },
        {
            "version": "0.8.1",
            "minInstallerVersion": "0.6.4",
            "maxInstallerVersion": "0.8.1",
            "isBeta": false,
            "gitHubRelease": "https://github.com/obsidianmd/obsidian-releases/releases/tag/v0.8.1",
            "downloads": {
                "asar": "https://github.com/obsidianmd/obsidian-releases/releases/download/v0.8.1/obsidian-0.8.1.asar.gz",
                "appImage": "https://github.com/obsidianmd/obsidian-releases/releases/download/v0.8.1/Obsidian-0.8.1.AppImage",
                "dmg": "https://github.com/obsidianmd/obsidian-releases/releases/download/v0.8.1/Obsidian-0.8.1.dmg",
                "exe": "https://github.com/obsidianmd/obsidian-releases/releases/download/v0.8.1/Obsidian.0.8.1.exe"
            },
            "installerInfo": {
                "appImage": {
                    "electron": "8.2.5",
                    "chrome": "80.0.3987.165",
                    "platforms": [
                        "linux-x64"
                    ]
                },
                "dmg": {
                    "electron": "8.2.5",
                    "chrome": "80.0.3987.165",
                    "platforms": [
                        "darwin-arm64",
                        "darwin-x64"
                    ]
                },
                "exe": {
                    "electron": "8.2.5",
                    "chrome": "80.0.3987.165",
                    "platforms": [
                        "win32-x64"
                    ]
                }
            },
            "electronVersion": "8.2.5",
            "chromeVersion": "80.0.3987.165"
        },
        {
            "version": "0.8.2",
            "minInstallerVersion": "0.6.4",
            "maxInstallerVersion": "0.8.2",
            "isBeta": false,
            "gitHubRelease": "https://github.com/obsidianmd/obsidian-releases/releases/tag/v0.8.2",
            "downloads": {
                "asar": "https://github.com/obsidianmd/obsidian-releases/releases/download/v0.8.2/obsidian-0.8.2.asar.gz",
                "appImage": "https://github.com/obsidianmd/obsidian-releases/releases/download/v0.8.2/Obsidian-0.8.2.AppImage",
                "dmg": "https://github.com/obsidianmd/obsidian-releases/releases/download/v0.8.2/Obsidian-0.8.2.dmg",
                "exe": "https://github.com/obsidianmd/obsidian-releases/releases/download/v0.8.2/Obsidian.0.8.2.exe"
            },
            "installerInfo": {
                "appImage": {
                    "electron": "8.2.5",
                    "chrome": "80.0.3987.165",
                    "platforms": [
                        "linux-x64"
                    ]
                },
                "dmg": {
                    "electron": "8.2.5",
                    "chrome": "80.0.3987.165",
                    "platforms": [
                        "darwin-arm64",
                        "darwin-x64"
                    ]
                },
                "exe": {
                    "electron": "8.2.5",
                    "chrome": "80.0.3987.165",
                    "platforms": [
                        "win32-x64"
                    ]
                }
            },
            "electronVersion": "8.2.5",
            "chromeVersion": "80.0.3987.165"
        },
        {
            "version": "0.8.3",
            "minInstallerVersion": "0.6.4",
            "maxInstallerVersion": "0.8.2",
            "isBeta": true,
            "gitHubRelease": "https://github.com/obsidianmd/obsidian-releases/releases/tag/v0.8.3",
            "downloads": {
                "asar": "https://github.com/obsidianmd/obsidian-releases/releases/download/v0.8.3/obsidian-0.8.3.asar.gz"
            },
            "installerInfo": {}
        },
        {
            "version": "0.8.4",
            "minInstallerVersion": "0.6.4",
            "maxInstallerVersion": "0.8.4",
            "isBeta": false,
            "gitHubRelease": "https://github.com/obsidianmd/obsidian-releases/releases/tag/v0.8.4",
            "downloads": {
                "asar": "https://github.com/obsidianmd/obsidian-releases/releases/download/v0.8.4/obsidian-0.8.4.asar.gz",
                "appImage": "https://github.com/obsidianmd/obsidian-releases/releases/download/v0.8.4/Obsidian-0.8.4.AppImage",
                "dmg": "https://github.com/obsidianmd/obsidian-releases/releases/download/v0.8.4/Obsidian-0.8.4.dmg",
                "exe": "https://github.com/obsidianmd/obsidian-releases/releases/download/v0.8.4/Obsidian.0.8.4.exe"
            },
            "installerInfo": {
                "appImage": {
                    "electron": "8.2.5",
                    "chrome": "80.0.3987.165",
                    "platforms": [
                        "linux-x64"
                    ]
                },
                "dmg": {
                    "electron": "8.2.5",
                    "chrome": "80.0.3987.165",
                    "platforms": [
                        "darwin-arm64",
                        "darwin-x64"
                    ]
                },
                "exe": {
                    "electron": "8.2.5",
                    "chrome": "80.0.3987.165",
                    "platforms": [
                        "win32-x64"
                    ]
                }
            },
            "electronVersion": "8.2.5",
            "chromeVersion": "80.0.3987.165"
        },
        {
            "version": "0.8.5",
            "minInstallerVersion": "0.6.4",
            "maxInstallerVersion": "0.8.4",
            "isBeta": true,
            "gitHubRelease": "https://github.com/obsidianmd/obsidian-releases/releases/tag/v0.8.5",
            "downloads": {
                "asar": "https://github.com/obsidianmd/obsidian-releases/releases/download/v0.8.5/obsidian-0.8.5.asar.gz"
            },
            "installerInfo": {}
        },
        {
            "version": "0.8.6",
            "minInstallerVersion": "0.6.4",
            "maxInstallerVersion": "0.8.4",
            "isBeta": true,
            "gitHubRelease": "https://github.com/obsidianmd/obsidian-releases/releases/tag/v0.8.6",
            "downloads": {
                "asar": "https://github.com/obsidianmd/obsidian-releases/releases/download/v0.8.6/obsidian-0.8.6.asar.gz"
            },
            "installerInfo": {}
        },
        {
            "version": "0.8.7",
            "minInstallerVersion": "0.6.4",
            "maxInstallerVersion": "0.8.4",
            "isBeta": true,
            "gitHubRelease": "https://github.com/obsidianmd/obsidian-releases/releases/tag/v0.8.7",
            "downloads": {
                "asar": "https://github.com/obsidianmd/obsidian-releases/releases/download/v0.8.7/obsidian-0.8.7.asar.gz"
            },
            "installerInfo": {}
        },
        {
            "version": "0.8.8",
            "minInstallerVersion": "0.6.4",
            "maxInstallerVersion": "0.8.4",
            "isBeta": true,
            "gitHubRelease": "https://github.com/obsidianmd/obsidian-releases/releases/tag/v0.8.8",
            "downloads": {
                "asar": "https://github.com/obsidianmd/obsidian-releases/releases/download/v0.8.8/obsidian-0.8.8.asar.gz"
            },
            "installerInfo": {}
        },
        {
            "version": "0.8.9",
            "minInstallerVersion": "0.6.4",
            "maxInstallerVersion": "0.8.9",
            "isBeta": false,
            "gitHubRelease": "https://github.com/obsidianmd/obsidian-releases/releases/tag/v0.8.9",
            "downloads": {
                "asar": "https://github.com/obsidianmd/obsidian-releases/releases/download/v0.8.9/obsidian-0.8.9.asar.gz",
                "appImage": "https://github.com/obsidianmd/obsidian-releases/releases/download/v0.8.9/Obsidian-0.8.9.AppImage",
                "dmg": "https://github.com/obsidianmd/obsidian-releases/releases/download/v0.8.9/Obsidian-0.8.9.dmg",
                "exe": "https://github.com/obsidianmd/obsidian-releases/releases/download/v0.8.9/Obsidian.0.8.9.exe"
            },
            "installerInfo": {
                "appImage": {
                    "electron": "8.2.5",
                    "chrome": "80.0.3987.165",
                    "platforms": [
                        "linux-x64"
                    ]
                },
                "dmg": {
                    "electron": "8.2.5",
                    "chrome": "80.0.3987.165",
                    "platforms": [
                        "darwin-arm64",
                        "darwin-x64"
                    ]
                },
                "exe": {
                    "electron": "8.2.5",
                    "chrome": "80.0.3987.165",
                    "platforms": [
                        "win32-x64"
                    ]
                }
            },
            "electronVersion": "8.2.5",
            "chromeVersion": "80.0.3987.165"
        },
        {
            "version": "0.8.10",
            "minInstallerVersion": "0.6.4",
            "maxInstallerVersion": "0.8.9",
            "isBeta": true,
            "gitHubRelease": "https://github.com/obsidianmd/obsidian-releases/releases/tag/v0.8.10",
            "downloads": {
                "asar": "https://github.com/obsidianmd/obsidian-releases/releases/download/v0.8.10/obsidian-0.8.10.asar.gz"
            },
            "installerInfo": {}
        },
        {
            "version": "0.8.11",
            "minInstallerVersion": "0.6.4",
            "maxInstallerVersion": "0.8.9",
            "isBeta": true,
            "gitHubRelease": "https://github.com/obsidianmd/obsidian-releases/releases/tag/v0.8.11",
            "downloads": {
                "asar": "https://github.com/obsidianmd/obsidian-releases/releases/download/v0.8.11/obsidian-0.8.11.asar.gz"
            },
            "installerInfo": {}
        },
        {
            "version": "0.8.12",
            "minInstallerVersion": "0.6.4",
            "maxInstallerVersion": "0.8.12",
            "isBeta": false,
            "gitHubRelease": "https://github.com/obsidianmd/obsidian-releases/releases/tag/v0.8.12",
            "downloads": {
                "asar": "https://github.com/obsidianmd/obsidian-releases/releases/download/v0.8.12/obsidian-0.8.12.asar.gz",
                "appImage": "https://github.com/obsidianmd/obsidian-releases/releases/download/v0.8.12/Obsidian-0.8.12.AppImage",
                "dmg": "https://github.com/obsidianmd/obsidian-releases/releases/download/v0.8.12/Obsidian-0.8.12.dmg",
                "exe": "https://github.com/obsidianmd/obsidian-releases/releases/download/v0.8.12/Obsidian.0.8.12.exe"
            },
            "installerInfo": {
                "appImage": {
                    "electron": "10.1.1",
                    "chrome": "85.0.4183.93",
                    "platforms": [
                        "linux-x64"
                    ]
                },
                "dmg": {
                    "electron": "10.1.1",
                    "chrome": "85.0.4183.93",
                    "platforms": [
                        "darwin-arm64",
                        "darwin-x64"
                    ]
                },
                "exe": {
                    "electron": "10.1.1",
                    "chrome": "85.0.4183.93",
                    "platforms": [
                        "win32-x64"
                    ]
                }
            },
            "electronVersion": "10.1.1",
            "chromeVersion": "85.0.4183.93"
        },
        {
            "version": "0.8.13",
            "minInstallerVersion": "0.6.4",
            "maxInstallerVersion": "0.8.12",
            "isBeta": true,
            "gitHubRelease": "https://github.com/obsidianmd/obsidian-releases/releases/tag/v0.8.13",
            "downloads": {
                "asar": "https://github.com/obsidianmd/obsidian-releases/releases/download/v0.8.13/obsidian-0.8.13.asar.gz"
            },
            "installerInfo": {}
        },
        {
            "version": "0.8.14",
            "minInstallerVersion": "0.6.4",
            "maxInstallerVersion": "0.8.14",
            "isBeta": false,
            "gitHubRelease": "https://github.com/obsidianmd/obsidian-releases/releases/tag/v0.8.14",
            "downloads": {
                "asar": "https://github.com/obsidianmd/obsidian-releases/releases/download/v0.8.14/obsidian-0.8.14.asar.gz",
                "appImage": "https://github.com/obsidianmd/obsidian-releases/releases/download/v0.8.14/Obsidian-0.8.14.AppImage",
                "dmg": "https://github.com/obsidianmd/obsidian-releases/releases/download/v0.8.14/Obsidian-0.8.14.dmg",
                "exe": "https://github.com/obsidianmd/obsidian-releases/releases/download/v0.8.14/Obsidian.0.8.14.exe"
            },
            "installerInfo": {
                "appImage": {
                    "electron": "10.1.1",
                    "chrome": "85.0.4183.93",
                    "platforms": [
                        "linux-x64"
                    ]
                },
                "dmg": {
                    "electron": "10.1.1",
                    "chrome": "85.0.4183.93",
                    "platforms": [
                        "darwin-arm64",
                        "darwin-x64"
                    ]
                },
                "exe": {
                    "electron": "10.1.1",
                    "chrome": "85.0.4183.93",
                    "platforms": [
                        "win32-x64"
                    ]
                }
            },
            "electronVersion": "10.1.1",
            "chromeVersion": "85.0.4183.93"
        },
        {
            "version": "0.8.15",
            "minInstallerVersion": "0.6.4",
            "maxInstallerVersion": "0.8.15",
            "isBeta": false,
            "gitHubRelease": "https://github.com/obsidianmd/obsidian-releases/releases/tag/v0.8.15",
            "downloads": {
                "asar": "https://github.com/obsidianmd/obsidian-releases/releases/download/v0.8.15/obsidian-0.8.15.asar.gz",
                "appImage": "https://github.com/obsidianmd/obsidian-releases/releases/download/v0.8.15/Obsidian-0.8.15.AppImage",
                "dmg": "https://github.com/obsidianmd/obsidian-releases/releases/download/v0.8.15/Obsidian-0.8.15.dmg",
                "exe": "https://github.com/obsidianmd/obsidian-releases/releases/download/v0.8.15/Obsidian.0.8.15.exe"
            },
            "installerInfo": {
                "appImage": {
                    "electron": "10.1.1",
                    "chrome": "85.0.4183.93",
                    "platforms": [
                        "linux-x64"
                    ]
                },
                "dmg": {
                    "electron": "10.1.1",
                    "chrome": "85.0.4183.93",
                    "platforms": [
                        "darwin-arm64",
                        "darwin-x64"
                    ]
                },
                "exe": {
                    "electron": "10.1.1",
                    "chrome": "85.0.4183.93",
                    "platforms": [
                        "win32-x64"
                    ]
                }
            },
            "electronVersion": "10.1.1",
            "chromeVersion": "85.0.4183.93"
        },
        {
            "version": "0.9.0",
            "minInstallerVersion": "0.6.4",
            "maxInstallerVersion": "0.8.15",
            "isBeta": true,
            "gitHubRelease": "https://github.com/obsidianmd/obsidian-releases/releases/tag/v0.9.0",
            "downloads": {
                "asar": "https://github.com/obsidianmd/obsidian-releases/releases/download/v0.9.0/obsidian-0.9.0.asar.gz"
            },
            "installerInfo": {}
        },
        {
            "version": "0.9.1",
            "minInstallerVersion": "0.6.4",
            "maxInstallerVersion": "0.9.1",
            "isBeta": false,
            "gitHubRelease": "https://github.com/obsidianmd/obsidian-releases/releases/tag/v0.9.1",
            "downloads": {
                "asar": "https://github.com/obsidianmd/obsidian-releases/releases/download/v0.9.1/obsidian-0.9.1.asar.gz",
                "appImage": "https://github.com/obsidianmd/obsidian-releases/releases/download/v0.9.1/Obsidian-0.9.1.AppImage",
                "tar": "https://github.com/obsidianmd/obsidian-releases/releases/download/v0.9.1/obsidian-0.9.1.tar.gz",
                "dmg": "https://github.com/obsidianmd/obsidian-releases/releases/download/v0.9.1/Obsidian-0.9.1.dmg",
                "exe": "https://github.com/obsidianmd/obsidian-releases/releases/download/v0.9.1/Obsidian.0.9.1.exe"
            },
            "installerInfo": {
                "appImage": {
                    "electron": "10.1.1",
                    "chrome": "85.0.4183.93",
                    "platforms": [
                        "linux-x64"
                    ]
                },
                "tar": {
                    "electron": "10.1.1",
                    "chrome": "85.0.4183.93",
                    "platforms": [
                        "linux-x64"
                    ]
                },
                "dmg": {
                    "electron": "10.1.1",
                    "chrome": "85.0.4183.93",
                    "platforms": [
                        "darwin-arm64",
                        "darwin-x64"
                    ]
                },
                "exe": {
                    "electron": "10.1.1",
                    "chrome": "85.0.4183.93",
                    "platforms": [
                        "win32-x64"
                    ]
                }
            },
            "electronVersion": "10.1.1",
            "chromeVersion": "85.0.4183.93"
        },
        {
            "version": "0.9.2",
            "minInstallerVersion": "0.6.4",
            "maxInstallerVersion": "0.9.2",
            "isBeta": false,
            "gitHubRelease": "https://github.com/obsidianmd/obsidian-releases/releases/tag/v0.9.2",
            "downloads": {
                "asar": "https://github.com/obsidianmd/obsidian-releases/releases/download/v0.9.2/obsidian-0.9.2.asar.gz",
                "appImage": "https://github.com/obsidianmd/obsidian-releases/releases/download/v0.9.2/Obsidian-0.9.2.AppImage",
                "tar": "https://github.com/obsidianmd/obsidian-releases/releases/download/v0.9.2/obsidian-0.9.2.tar.gz",
                "dmg": "https://github.com/obsidianmd/obsidian-releases/releases/download/v0.9.2/Obsidian-0.9.2.dmg",
                "exe": "https://github.com/obsidianmd/obsidian-releases/releases/download/v0.9.2/Obsidian.0.9.2.exe"
            },
            "installerInfo": {
                "appImage": {
                    "electron": "10.1.1",
                    "chrome": "85.0.4183.93",
                    "platforms": [
                        "linux-x64"
                    ]
                },
                "tar": {
                    "electron": "10.1.1",
                    "chrome": "85.0.4183.93",
                    "platforms": [
                        "linux-x64"
                    ]
                },
                "dmg": {
                    "electron": "10.1.1",
                    "chrome": "85.0.4183.93",
                    "platforms": [
                        "darwin-arm64",
                        "darwin-x64"
                    ]
                },
                "exe": {
                    "electron": "10.1.1",
                    "chrome": "85.0.4183.93",
                    "platforms": [
                        "win32-x64"
                    ]
                }
            },
            "electronVersion": "10.1.1",
            "chromeVersion": "85.0.4183.93"
        },
        {
            "version": "0.9.3",
            "minInstallerVersion": "0.6.4",
            "maxInstallerVersion": "0.9.3",
            "isBeta": false,
            "gitHubRelease": "https://github.com/obsidianmd/obsidian-releases/releases/tag/v0.9.3",
            "downloads": {
                "asar": "https://github.com/obsidianmd/obsidian-releases/releases/download/v0.9.3/obsidian-0.9.3.asar.gz",
                "appImage": "https://github.com/obsidianmd/obsidian-releases/releases/download/v0.9.3/Obsidian-0.9.3.AppImage",
                "tar": "https://github.com/obsidianmd/obsidian-releases/releases/download/v0.9.3/obsidian-0.9.3.tar.gz",
                "dmg": "https://github.com/obsidianmd/obsidian-releases/releases/download/v0.9.3/Obsidian-0.9.3.dmg",
                "exe": "https://github.com/obsidianmd/obsidian-releases/releases/download/v0.9.3/Obsidian.0.9.3.exe"
            },
            "installerInfo": {
                "appImage": {
                    "electron": "10.1.1",
                    "chrome": "85.0.4183.93",
                    "platforms": [
                        "linux-x64"
                    ]
                },
                "tar": {
                    "electron": "10.1.1",
                    "chrome": "85.0.4183.93",
                    "platforms": [
                        "linux-x64"
                    ]
                },
                "dmg": {
                    "electron": "10.1.1",
                    "chrome": "85.0.4183.93",
                    "platforms": [
                        "darwin-arm64",
                        "darwin-x64"
                    ]
                },
                "exe": {
                    "electron": "10.1.1",
                    "chrome": "85.0.4183.93",
                    "platforms": [
                        "win32-x64"
                    ]
                }
            },
            "electronVersion": "10.1.1",
            "chromeVersion": "85.0.4183.93"
        },
        {
            "version": "0.9.4",
            "minInstallerVersion": "0.6.4",
            "maxInstallerVersion": "0.9.4",
            "isBeta": false,
            "gitHubRelease": "https://github.com/obsidianmd/obsidian-releases/releases/tag/v0.9.4",
            "downloads": {
                "asar": "https://github.com/obsidianmd/obsidian-releases/releases/download/v0.9.4/obsidian-0.9.4.asar.gz",
                "appImage": "https://github.com/obsidianmd/obsidian-releases/releases/download/v0.9.4/Obsidian-0.9.4.AppImage",
                "tar": "https://github.com/obsidianmd/obsidian-releases/releases/download/v0.9.4/obsidian-0.9.4.tar.gz",
                "dmg": "https://github.com/obsidianmd/obsidian-releases/releases/download/v0.9.4/Obsidian-0.9.4.dmg",
                "exe": "https://github.com/obsidianmd/obsidian-releases/releases/download/v0.9.4/Obsidian.0.9.4.exe"
            },
            "installerInfo": {
                "appImage": {
                    "electron": "10.1.1",
                    "chrome": "85.0.4183.93",
                    "platforms": [
                        "linux-x64"
                    ]
                },
                "tar": {
                    "electron": "10.1.1",
                    "chrome": "85.0.4183.93",
                    "platforms": [
                        "linux-x64"
                    ]
                },
                "dmg": {
                    "electron": "10.1.1",
                    "chrome": "85.0.4183.93",
                    "platforms": [
                        "darwin-arm64",
                        "darwin-x64"
                    ]
                },
                "exe": {
                    "electron": "10.1.1",
                    "chrome": "85.0.4183.93",
                    "platforms": [
                        "win32-x64"
                    ]
                }
            },
            "electronVersion": "10.1.1",
            "chromeVersion": "85.0.4183.93"
        },
        {
            "version": "0.9.5",
            "minInstallerVersion": "0.6.4",
            "maxInstallerVersion": "0.9.4",
            "isBeta": true,
            "gitHubRelease": "https://github.com/obsidianmd/obsidian-releases/releases/tag/v0.9.5",
            "downloads": {
                "asar": "https://github.com/obsidianmd/obsidian-releases/releases/download/v0.9.5/obsidian-0.9.5.asar.gz"
            },
            "installerInfo": {}
        },
        {
            "version": "0.9.6",
            "minInstallerVersion": "0.6.4",
            "maxInstallerVersion": "0.9.6",
            "isBeta": false,
            "gitHubRelease": "https://github.com/obsidianmd/obsidian-releases/releases/tag/v0.9.6",
            "downloads": {
                "asar": "https://github.com/obsidianmd/obsidian-releases/releases/download/v0.9.6/obsidian-0.9.6.asar.gz",
                "appImage": "https://github.com/obsidianmd/obsidian-releases/releases/download/v0.9.6/Obsidian-0.9.6.AppImage",
                "tar": "https://github.com/obsidianmd/obsidian-releases/releases/download/v0.9.6/obsidian-0.9.6.tar.gz",
                "dmg": "https://github.com/obsidianmd/obsidian-releases/releases/download/v0.9.6/Obsidian-0.9.6.dmg",
                "exe": "https://github.com/obsidianmd/obsidian-releases/releases/download/v0.9.6/Obsidian.0.9.6.exe"
            },
            "installerInfo": {
                "appImage": {
                    "electron": "10.1.1",
                    "chrome": "85.0.4183.93",
                    "platforms": [
                        "linux-x64"
                    ]
                },
                "tar": {
                    "electron": "10.1.1",
                    "chrome": "85.0.4183.93",
                    "platforms": [
                        "linux-x64"
                    ]
                },
                "dmg": {
                    "electron": "10.1.1",
                    "chrome": "85.0.4183.93",
                    "platforms": [
                        "darwin-arm64",
                        "darwin-x64"
                    ]
                },
                "exe": {
                    "electron": "10.1.1",
                    "chrome": "85.0.4183.93",
                    "platforms": [
                        "win32-x64"
                    ]
                }
            },
            "electronVersion": "10.1.1",
            "chromeVersion": "85.0.4183.93"
        },
        {
            "version": "0.9.7",
            "minInstallerVersion": "0.6.4",
            "maxInstallerVersion": "0.9.6",
            "isBeta": true,
            "gitHubRelease": "https://github.com/obsidianmd/obsidian-releases/releases/tag/v0.9.7",
            "downloads": {
                "asar": "https://github.com/obsidianmd/obsidian-releases/releases/download/v0.9.7/obsidian-0.9.7.asar.gz"
            },
            "installerInfo": {}
        },
        {
            "version": "0.9.8",
            "minInstallerVersion": "0.6.4",
            "maxInstallerVersion": "0.9.6",
            "isBeta": true,
            "gitHubRelease": "https://github.com/obsidianmd/obsidian-releases/releases/tag/v0.9.8",
            "downloads": {
                "asar": "https://github.com/obsidianmd/obsidian-releases/releases/download/v0.9.8/obsidian-0.9.8.asar.gz"
            },
            "installerInfo": {}
        },
        {
            "version": "0.9.9",
            "minInstallerVersion": "0.6.4",
            "maxInstallerVersion": "0.9.6",
            "isBeta": true,
            "gitHubRelease": "https://github.com/obsidianmd/obsidian-releases/releases/tag/v0.9.9",
            "downloads": {
                "asar": "https://github.com/obsidianmd/obsidian-releases/releases/download/v0.9.9/obsidian-0.9.9.asar.gz"
            },
            "installerInfo": {}
        },
        {
            "version": "0.9.10",
            "minInstallerVersion": "0.6.4",
            "maxInstallerVersion": "0.9.10",
            "isBeta": false,
            "gitHubRelease": "https://github.com/obsidianmd/obsidian-releases/releases/tag/v0.9.10",
            "downloads": {
                "asar": "https://github.com/obsidianmd/obsidian-releases/releases/download/v0.9.10/obsidian-0.9.10.asar.gz",
                "appImage": "https://github.com/obsidianmd/obsidian-releases/releases/download/v0.9.10/Obsidian-0.9.10.AppImage",
                "tar": "https://github.com/obsidianmd/obsidian-releases/releases/download/v0.9.10/obsidian-0.9.10.tar.gz",
                "dmg": "https://github.com/obsidianmd/obsidian-releases/releases/download/v0.9.10/Obsidian-0.9.10.dmg",
                "exe": "https://github.com/obsidianmd/obsidian-releases/releases/download/v0.9.10/Obsidian.0.9.10.exe"
            },
            "installerInfo": {
                "appImage": {
                    "electron": "10.1.5",
                    "chrome": "85.0.4183.121",
                    "platforms": [
                        "linux-x64"
                    ]
                },
                "tar": {
                    "electron": "10.1.5",
                    "chrome": "85.0.4183.121",
                    "platforms": [
                        "linux-x64"
                    ]
                },
                "dmg": {
                    "electron": "10.1.5",
                    "chrome": "85.0.4183.121",
                    "platforms": [
                        "darwin-arm64",
                        "darwin-x64"
                    ]
                },
                "exe": {
                    "electron": "10.1.5",
                    "chrome": "85.0.4183.121",
                    "platforms": [
                        "win32-x64"
                    ]
                }
            },
            "electronVersion": "10.1.5",
            "chromeVersion": "85.0.4183.121"
        },
        {
            "version": "0.9.11",
            "minInstallerVersion": "0.6.4",
            "maxInstallerVersion": "0.9.11",
            "isBeta": false,
            "gitHubRelease": "https://github.com/obsidianmd/obsidian-releases/releases/tag/v0.9.11",
            "downloads": {
                "asar": "https://github.com/obsidianmd/obsidian-releases/releases/download/v0.9.11/obsidian-0.9.11.asar.gz",
                "appImage": "https://github.com/obsidianmd/obsidian-releases/releases/download/v0.9.11/Obsidian-0.9.11.AppImage",
                "tar": "https://github.com/obsidianmd/obsidian-releases/releases/download/v0.9.11/obsidian-0.9.11.tar.gz",
                "dmg": "https://github.com/obsidianmd/obsidian-releases/releases/download/v0.9.11/Obsidian-0.9.11.dmg",
                "exe": "https://github.com/obsidianmd/obsidian-releases/releases/download/v0.9.11/Obsidian.0.9.11.exe"
            },
            "installerInfo": {
                "appImage": {
                    "electron": "10.1.5",
                    "chrome": "85.0.4183.121",
                    "platforms": [
                        "linux-x64"
                    ]
                },
                "tar": {
                    "electron": "10.1.5",
                    "chrome": "85.0.4183.121",
                    "platforms": [
                        "linux-x64"
                    ]
                },
                "dmg": {
                    "electron": "10.1.5",
                    "chrome": "85.0.4183.121",
                    "platforms": [
                        "darwin-arm64",
                        "darwin-x64"
                    ]
                },
                "exe": {
                    "electron": "10.1.5",
                    "chrome": "85.0.4183.121",
                    "platforms": [
                        "win32-x64"
                    ]
                }
            },
            "electronVersion": "10.1.5",
            "chromeVersion": "85.0.4183.121"
        },
        {
            "version": "0.9.12",
            "minInstallerVersion": "0.6.4",
            "maxInstallerVersion": "0.9.11",
            "isBeta": true,
            "gitHubRelease": "https://github.com/obsidianmd/obsidian-releases/releases/tag/v0.9.12",
            "downloads": {
                "asar": "https://github.com/obsidianmd/obsidian-releases/releases/download/v0.9.12/obsidian-0.9.12.asar.gz"
            },
            "installerInfo": {}
        },
        {
            "version": "0.9.13",
            "minInstallerVersion": "0.6.4",
            "maxInstallerVersion": "0.9.11",
            "isBeta": true,
            "gitHubRelease": "https://github.com/obsidianmd/obsidian-releases/releases/tag/v0.9.13",
            "downloads": {
                "asar": "https://github.com/obsidianmd/obsidian-releases/releases/download/v0.9.13/obsidian-0.9.13.asar.gz"
            },
            "installerInfo": {}
        },
        {
            "version": "0.9.14",
            "minInstallerVersion": "0.6.4",
            "maxInstallerVersion": "0.9.11",
            "isBeta": true,
            "gitHubRelease": "https://github.com/obsidianmd/obsidian-releases/releases/tag/v0.9.14",
            "downloads": {
                "asar": "https://github.com/obsidianmd/obsidian-releases/releases/download/v0.9.14/obsidian-0.9.14.asar.gz"
            },
            "installerInfo": {}
        },
        {
            "version": "0.9.15",
            "minInstallerVersion": "0.6.4",
            "maxInstallerVersion": "0.9.15",
            "isBeta": false,
            "gitHubRelease": "https://github.com/obsidianmd/obsidian-releases/releases/tag/v0.9.15",
            "downloads": {
                "asar": "https://github.com/obsidianmd/obsidian-releases/releases/download/v0.9.15/obsidian-0.9.15.asar.gz",
                "appImage": "https://github.com/obsidianmd/obsidian-releases/releases/download/v0.9.15/Obsidian-0.9.15.AppImage",
                "tar": "https://github.com/obsidianmd/obsidian-releases/releases/download/v0.9.15/obsidian-0.9.15.tar.gz",
                "dmg": "https://github.com/obsidianmd/obsidian-releases/releases/download/v0.9.15/Obsidian-0.9.15.dmg",
                "exe": "https://github.com/obsidianmd/obsidian-releases/releases/download/v0.9.15/Obsidian.0.9.15.exe"
            },
            "installerInfo": {
                "appImage": {
                    "electron": "10.1.5",
                    "chrome": "85.0.4183.121",
                    "platforms": [
                        "linux-x64"
                    ]
                },
                "tar": {
                    "electron": "10.1.5",
                    "chrome": "85.0.4183.121",
                    "platforms": [
                        "linux-x64"
                    ]
                },
                "dmg": {
                    "electron": "10.1.5",
                    "chrome": "85.0.4183.121",
                    "platforms": [
                        "darwin-arm64",
                        "darwin-x64"
                    ]
                },
                "exe": {
                    "electron": "10.1.5",
                    "chrome": "85.0.4183.121",
                    "platforms": [
                        "win32-x64"
                    ]
                }
            },
            "electronVersion": "10.1.5",
            "chromeVersion": "85.0.4183.121"
        },
        {
            "version": "0.9.16",
            "minInstallerVersion": "0.6.4",
            "maxInstallerVersion": "0.9.15",
            "isBeta": true,
            "gitHubRelease": "https://github.com/obsidianmd/obsidian-releases/releases/tag/v0.9.16",
            "downloads": {
                "asar": "https://github.com/obsidianmd/obsidian-releases/releases/download/v0.9.16/obsidian-0.9.16.asar.gz"
            },
            "installerInfo": {}
        },
        {
            "version": "0.9.17",
            "minInstallerVersion": "0.6.4",
            "maxInstallerVersion": "0.9.17",
            "isBeta": false,
            "gitHubRelease": "https://github.com/obsidianmd/obsidian-releases/releases/tag/v0.9.17",
            "downloads": {
                "asar": "https://github.com/obsidianmd/obsidian-releases/releases/download/v0.9.17/obsidian-0.9.17.asar.gz",
                "appImage": "https://github.com/obsidianmd/obsidian-releases/releases/download/v0.9.17/Obsidian-0.9.17.AppImage",
                "appImageArm": "https://github.com/obsidianmd/obsidian-releases/releases/download/v0.9.17/Obsidian-0.9.17-arm64.AppImage",
                "tar": "https://github.com/obsidianmd/obsidian-releases/releases/download/v0.9.17/obsidian-0.9.17.tar.gz",
                "tarArm": "https://github.com/obsidianmd/obsidian-releases/releases/download/v0.9.17/obsidian-0.9.17-arm64.tar.gz",
                "dmg": "https://github.com/obsidianmd/obsidian-releases/releases/download/v0.9.17/Obsidian-0.9.17.dmg",
                "exe": "https://github.com/obsidianmd/obsidian-releases/releases/download/v0.9.17/Obsidian.0.9.17.exe"
            },
            "installerInfo": {
                "appImage": {
                    "electron": "11.0.3",
                    "chrome": "87.0.4280.67",
                    "platforms": [
                        "linux-x64"
                    ]
                },
                "appImageArm": {
                    "electron": "11.0.3",
                    "chrome": "87.0.4280.67",
                    "platforms": [
                        "linux-arm64"
                    ]
                },
                "tar": {
                    "electron": "11.0.3",
                    "chrome": "87.0.4280.67",
                    "platforms": [
                        "linux-x64"
                    ]
                },
                "tarArm": {
                    "electron": "11.0.3",
                    "chrome": "87.0.4280.67",
                    "platforms": [
                        "linux-arm64"
                    ]
                },
                "dmg": {
                    "electron": "11.0.3",
                    "chrome": "87.0.4280.67",
                    "platforms": [
                        "darwin-arm64",
                        "darwin-x64"
                    ]
                },
                "exe": {
                    "electron": "11.0.3",
                    "chrome": "87.0.4280.67",
                    "platforms": [
                        "win32-x64"
                    ]
                }
            },
            "electronVersion": "11.0.3",
            "chromeVersion": "87.0.4280.67"
        },
        {
            "version": "0.9.18",
            "minInstallerVersion": "0.6.4",
            "maxInstallerVersion": "0.9.17",
            "isBeta": true,
            "gitHubRelease": "https://github.com/obsidianmd/obsidian-releases/releases/tag/v0.9.18",
            "downloads": {
                "asar": "https://github.com/obsidianmd/obsidian-releases/releases/download/v0.9.18/obsidian-0.9.18.asar.gz"
            },
            "installerInfo": {}
        },
        {
            "version": "0.9.19",
            "minInstallerVersion": "0.6.4",
            "maxInstallerVersion": "0.9.17",
            "isBeta": true,
            "gitHubRelease": "https://github.com/obsidianmd/obsidian-releases/releases/tag/v0.9.19",
            "downloads": {
                "asar": "https://github.com/obsidianmd/obsidian-releases/releases/download/v0.9.19/obsidian-0.9.19.asar.gz"
            },
            "installerInfo": {}
        },
        {
            "version": "0.9.20",
            "minInstallerVersion": "0.6.4",
            "maxInstallerVersion": "0.9.20",
            "isBeta": false,
            "gitHubRelease": "https://github.com/obsidianmd/obsidian-releases/releases/tag/v0.9.20",
            "downloads": {
                "asar": "https://github.com/obsidianmd/obsidian-releases/releases/download/v0.9.20/obsidian-0.9.20.asar.gz",
                "appImage": "https://github.com/obsidianmd/obsidian-releases/releases/download/v0.9.20/Obsidian-0.9.20.AppImage",
                "tar": "https://github.com/obsidianmd/obsidian-releases/releases/download/v0.9.20/obsidian-0.9.20.tar.gz",
                "dmg": "https://github.com/obsidianmd/obsidian-releases/releases/download/v0.9.20/Obsidian-0.9.20.dmg",
                "exe": "https://github.com/obsidianmd/obsidian-releases/releases/download/v0.9.20/Obsidian.0.9.20.exe"
            },
            "installerInfo": {
                "appImage": {
                    "electron": "11.0.3",
                    "chrome": "87.0.4280.67",
                    "platforms": [
                        "linux-x64"
                    ]
                },
                "tar": {
                    "electron": "11.0.3",
                    "chrome": "87.0.4280.67",
                    "platforms": [
                        "linux-x64"
                    ]
                },
                "dmg": {
                    "electron": "11.0.3",
                    "chrome": "87.0.4280.67",
                    "platforms": [
                        "darwin-arm64",
                        "darwin-x64"
                    ]
                },
                "exe": {
                    "electron": "11.0.3",
                    "chrome": "87.0.4280.67",
                    "platforms": [
                        "win32-x64"
                    ]
                }
            },
            "electronVersion": "11.0.3",
            "chromeVersion": "87.0.4280.67"
        },
        {
            "version": "0.9.21",
            "minInstallerVersion": "0.6.4",
            "maxInstallerVersion": "0.9.20",
            "isBeta": true,
            "gitHubRelease": "https://github.com/obsidianmd/obsidian-releases/releases/tag/v0.9.21",
            "downloads": {
                "asar": "https://github.com/obsidianmd/obsidian-releases/releases/download/v0.9.21/obsidian-0.9.21.asar.gz"
            },
            "installerInfo": {}
        },
        {
            "version": "0.9.22",
            "minInstallerVersion": "0.6.4",
            "maxInstallerVersion": "0.9.22",
            "isBeta": false,
            "gitHubRelease": "https://github.com/obsidianmd/obsidian-releases/releases/tag/v0.9.22",
            "downloads": {
                "asar": "https://github.com/obsidianmd/obsidian-releases/releases/download/v0.9.22/obsidian-0.9.22.asar.gz",
                "appImage": "https://github.com/obsidianmd/obsidian-releases/releases/download/v0.9.22/Obsidian-0.9.22.AppImage",
                "tar": "https://github.com/obsidianmd/obsidian-releases/releases/download/v0.9.22/obsidian-0.9.22.tar.gz",
                "dmg": "https://github.com/obsidianmd/obsidian-releases/releases/download/v0.9.22/Obsidian-0.9.22.dmg",
                "exe": "https://github.com/obsidianmd/obsidian-releases/releases/download/v0.9.22/Obsidian.0.9.22.exe"
            },
            "installerInfo": {
                "appImage": {
                    "electron": "11.1.0",
                    "chrome": "87.0.4280.88",
                    "platforms": [
                        "linux-x64"
                    ]
                },
                "tar": {
                    "electron": "11.1.0",
                    "chrome": "87.0.4280.88",
                    "platforms": [
                        "linux-x64"
                    ]
                },
                "dmg": {
                    "electron": "11.1.0",
                    "chrome": "87.0.4280.88",
                    "platforms": [
                        "darwin-arm64",
                        "darwin-x64"
                    ]
                },
                "exe": {
                    "electron": "11.1.0",
                    "chrome": "87.0.4280.88",
                    "platforms": [
                        "win32-x64"
                    ]
                }
            },
            "electronVersion": "11.1.0",
            "chromeVersion": "87.0.4280.88"
        },
        {
            "version": "0.10.0",
            "minInstallerVersion": "0.6.4",
            "maxInstallerVersion": "0.9.22",
            "isBeta": true,
            "gitHubRelease": "https://github.com/obsidianmd/obsidian-releases/releases/tag/v0.10.0",
            "downloads": {
                "asar": "https://github.com/obsidianmd/obsidian-releases/releases/download/v0.10.0/obsidian-0.10.0.asar.gz"
            },
            "installerInfo": {}
        },
        {
            "version": "0.10.1",
            "minInstallerVersion": "0.6.4",
            "maxInstallerVersion": "0.10.1",
            "isBeta": false,
            "gitHubRelease": "https://github.com/obsidianmd/obsidian-releases/releases/tag/v0.10.1",
            "downloads": {
                "asar": "https://github.com/obsidianmd/obsidian-releases/releases/download/v0.10.1/obsidian-0.10.1.asar.gz",
                "appImage": "https://github.com/obsidianmd/obsidian-releases/releases/download/v0.10.1/Obsidian-0.10.1.AppImage",
                "tar": "https://github.com/obsidianmd/obsidian-releases/releases/download/v0.10.1/obsidian-0.10.1.tar.gz",
                "dmg": "https://github.com/obsidianmd/obsidian-releases/releases/download/v0.10.1/Obsidian-0.10.1.dmg",
                "exe": "https://github.com/obsidianmd/obsidian-releases/releases/download/v0.10.1/Obsidian.0.10.1.exe"
            },
            "installerInfo": {
                "appImage": {
                    "electron": "11.1.0",
                    "chrome": "87.0.4280.88",
                    "platforms": [
                        "linux-x64"
                    ]
                },
                "tar": {
                    "electron": "11.1.0",
                    "chrome": "87.0.4280.88",
                    "platforms": [
                        "linux-x64"
                    ]
                },
                "dmg": {
                    "electron": "11.1.0",
                    "chrome": "87.0.4280.88",
                    "platforms": [
                        "darwin-arm64",
                        "darwin-x64"
                    ]
                },
                "exe": {
                    "electron": "11.1.0",
                    "chrome": "87.0.4280.88",
                    "platforms": [
                        "win32-x64"
                    ]
                }
            },
            "electronVersion": "11.1.0",
            "chromeVersion": "87.0.4280.88"
        },
        {
            "version": "0.10.2",
            "minInstallerVersion": "0.6.4",
            "maxInstallerVersion": "0.10.1",
            "isBeta": true,
            "gitHubRelease": "https://github.com/obsidianmd/obsidian-releases/releases/tag/v0.10.2",
            "downloads": {
                "asar": "https://github.com/obsidianmd/obsidian-releases/releases/download/v0.10.2/obsidian-0.10.2.asar.gz"
            },
            "installerInfo": {}
        },
        {
            "version": "0.10.3",
            "minInstallerVersion": "0.6.4",
            "maxInstallerVersion": "0.10.1",
            "isBeta": true,
            "gitHubRelease": "https://github.com/obsidianmd/obsidian-releases/releases/tag/v0.10.3",
            "downloads": {
                "asar": "https://github.com/obsidianmd/obsidian-releases/releases/download/v0.10.3/obsidian-0.10.3.asar.gz"
            },
            "installerInfo": {}
        },
        {
            "version": "0.10.4",
            "minInstallerVersion": "0.6.4",
            "maxInstallerVersion": "0.10.1",
            "isBeta": true,
            "gitHubRelease": "https://github.com/obsidianmd/obsidian-releases/releases/tag/v0.10.4",
            "downloads": {
                "asar": "https://github.com/obsidianmd/obsidian-releases/releases/download/v0.10.4/obsidian-0.10.4.asar.gz"
            },
            "installerInfo": {}
        },
        {
            "version": "0.10.5",
            "minInstallerVersion": "0.6.4",
            "maxInstallerVersion": "0.10.1",
            "isBeta": true,
            "gitHubRelease": "https://github.com/obsidianmd/obsidian-releases/releases/tag/v0.10.5",
            "downloads": {
                "asar": "https://github.com/obsidianmd/obsidian-releases/releases/download/v0.10.5/obsidian-0.10.5.asar.gz"
            },
            "installerInfo": {}
        },
        {
            "version": "0.10.6",
            "minInstallerVersion": "0.6.4",
            "maxInstallerVersion": "0.10.6",
            "isBeta": false,
            "gitHubRelease": "https://github.com/obsidianmd/obsidian-releases/releases/tag/v0.10.6",
            "downloads": {
                "asar": "https://github.com/obsidianmd/obsidian-releases/releases/download/v0.10.6/obsidian-0.10.6.asar.gz",
                "appImage": "https://github.com/obsidianmd/obsidian-releases/releases/download/v0.10.6/Obsidian-0.10.6.AppImage",
                "tar": "https://github.com/obsidianmd/obsidian-releases/releases/download/v0.10.6/obsidian-0.10.6.tar.gz",
                "dmg": "https://github.com/obsidianmd/obsidian-releases/releases/download/v0.10.6/Obsidian-0.10.6.dmg",
                "exe": "https://github.com/obsidianmd/obsidian-releases/releases/download/v0.10.6/Obsidian.0.10.6.exe"
            },
            "installerInfo": {
                "appImage": {
                    "electron": "11.1.0",
                    "chrome": "87.0.4280.88",
                    "platforms": [
                        "linux-x64"
                    ]
                },
                "tar": {
                    "electron": "11.1.0",
                    "chrome": "87.0.4280.88",
                    "platforms": [
                        "linux-x64"
                    ]
                },
                "dmg": {
                    "electron": "11.1.0",
                    "chrome": "87.0.4280.88",
                    "platforms": [
                        "darwin-arm64",
                        "darwin-x64"
                    ]
                },
                "exe": {
                    "electron": "11.1.0",
                    "chrome": "87.0.4280.88",
                    "platforms": [
                        "win32-x64"
                    ]
                }
            },
            "electronVersion": "11.1.0",
            "chromeVersion": "87.0.4280.88"
        },
        {
            "version": "0.10.7",
            "minInstallerVersion": "0.6.4",
            "maxInstallerVersion": "0.10.7",
            "isBeta": false,
            "gitHubRelease": "https://github.com/obsidianmd/obsidian-releases/releases/tag/v0.10.7",
            "downloads": {
                "asar": "https://github.com/obsidianmd/obsidian-releases/releases/download/v0.10.7/obsidian-0.10.7.asar.gz",
                "appImage": "https://github.com/obsidianmd/obsidian-releases/releases/download/v0.10.7/Obsidian-0.10.7.AppImage",
                "tar": "https://github.com/obsidianmd/obsidian-releases/releases/download/v0.10.7/obsidian-0.10.7.tar.gz",
                "dmg": "https://github.com/obsidianmd/obsidian-releases/releases/download/v0.10.7/Obsidian-0.10.7.dmg",
                "exe": "https://github.com/obsidianmd/obsidian-releases/releases/download/v0.10.7/Obsidian.0.10.7.exe"
            },
            "installerInfo": {
                "appImage": {
                    "electron": "11.1.0",
                    "chrome": "87.0.4280.88",
                    "platforms": [
                        "linux-x64"
                    ]
                },
                "tar": {
                    "electron": "11.1.0",
                    "chrome": "87.0.4280.88",
                    "platforms": [
                        "linux-x64"
                    ]
                },
                "dmg": {
                    "electron": "11.1.0",
                    "chrome": "87.0.4280.88",
                    "platforms": [
                        "darwin-arm64",
                        "darwin-x64"
                    ]
                },
                "exe": {
                    "electron": "11.1.0",
                    "chrome": "87.0.4280.88",
                    "platforms": [
                        "win32-x64"
                    ]
                }
            },
            "electronVersion": "11.1.0",
            "chromeVersion": "87.0.4280.88"
        },
        {
            "version": "0.10.8",
            "minInstallerVersion": "0.6.4",
            "maxInstallerVersion": "0.10.8",
            "isBeta": false,
            "gitHubRelease": "https://github.com/obsidianmd/obsidian-releases/releases/tag/v0.10.8",
            "downloads": {
                "asar": "https://github.com/obsidianmd/obsidian-releases/releases/download/v0.10.8/obsidian-0.10.8.asar.gz",
                "appImage": "https://github.com/obsidianmd/obsidian-releases/releases/download/v0.10.8/Obsidian-0.10.8.AppImage",
                "tar": "https://github.com/obsidianmd/obsidian-releases/releases/download/v0.10.8/obsidian-0.10.8.tar.gz",
                "dmg": "https://github.com/obsidianmd/obsidian-releases/releases/download/v0.10.8/Obsidian-0.10.8.dmg",
                "exe": "https://github.com/obsidianmd/obsidian-releases/releases/download/v0.10.8/Obsidian.0.10.8.exe"
            },
            "installerInfo": {
                "appImage": {
                    "electron": "11.1.0",
                    "chrome": "87.0.4280.88",
                    "platforms": [
                        "linux-x64"
                    ]
                },
                "tar": {
                    "electron": "11.1.0",
                    "chrome": "87.0.4280.88",
                    "platforms": [
                        "linux-x64"
                    ]
                },
                "dmg": {
                    "electron": "11.1.0",
                    "chrome": "87.0.4280.88",
                    "platforms": [
                        "darwin-arm64",
                        "darwin-x64"
                    ]
                },
                "exe": {
                    "electron": "11.1.0",
                    "chrome": "87.0.4280.88",
                    "platforms": [
                        "win32-x64"
                    ]
                }
            },
            "electronVersion": "11.1.0",
            "chromeVersion": "87.0.4280.88"
        },
        {
            "version": "0.10.9",
            "minInstallerVersion": "0.6.4",
            "maxInstallerVersion": "0.10.9",
            "isBeta": false,
            "gitHubRelease": "https://github.com/obsidianmd/obsidian-releases/releases/tag/v0.10.9",
            "downloads": {
                "asar": "https://github.com/obsidianmd/obsidian-releases/releases/download/v0.10.9/obsidian-0.10.9.asar.gz",
                "appImage": "https://github.com/obsidianmd/obsidian-releases/releases/download/v0.10.9/Obsidian-0.10.9.AppImage",
                "tar": "https://github.com/obsidianmd/obsidian-releases/releases/download/v0.10.9/obsidian-0.10.9.tar.gz",
                "dmg": "https://github.com/obsidianmd/obsidian-releases/releases/download/v0.10.9/Obsidian-0.10.9-universal.dmg",
                "exe": "https://github.com/obsidianmd/obsidian-releases/releases/download/v0.10.9/Obsidian.0.10.9.exe"
            },
            "installerInfo": {
                "appImage": {
                    "electron": "11.1.0",
                    "chrome": "87.0.4280.88",
                    "platforms": [
                        "linux-x64"
                    ]
                },
                "tar": {
                    "electron": "11.1.0",
                    "chrome": "87.0.4280.88",
                    "platforms": [
                        "linux-x64"
                    ]
                },
                "dmg": {
                    "electron": "11.1.0",
                    "chrome": "87.0.4280.88",
                    "platforms": [
                        "darwin-arm64",
                        "darwin-x64"
                    ]
                },
                "exe": {
                    "electron": "11.1.0",
                    "chrome": "87.0.4280.88",
                    "platforms": [
                        "win32-x64"
                    ]
                }
            },
            "electronVersion": "11.1.0",
            "chromeVersion": "87.0.4280.88"
        },
        {
            "version": "0.10.10",
            "minInstallerVersion": "0.6.4",
            "maxInstallerVersion": "0.10.9",
            "isBeta": true,
            "gitHubRelease": "https://github.com/obsidianmd/obsidian-releases/releases/tag/v0.10.10",
            "downloads": {
                "asar": "https://github.com/obsidianmd/obsidian-releases/releases/download/v0.10.10/obsidian-0.10.10.asar.gz"
            },
            "installerInfo": {}
        },
        {
            "version": "0.10.11",
            "minInstallerVersion": "0.6.4",
            "maxInstallerVersion": "0.10.11",
            "isBeta": false,
            "gitHubRelease": "https://github.com/obsidianmd/obsidian-releases/releases/tag/v0.10.11",
            "downloads": {
                "asar": "https://github.com/obsidianmd/obsidian-releases/releases/download/v0.10.11/obsidian-0.10.11.asar.gz",
                "appImage": "https://github.com/obsidianmd/obsidian-releases/releases/download/v0.10.11/Obsidian-0.10.11.AppImage",
                "tar": "https://github.com/obsidianmd/obsidian-releases/releases/download/v0.10.11/obsidian-0.10.11.tar.gz",
                "dmg": "https://github.com/obsidianmd/obsidian-releases/releases/download/v0.10.11/Obsidian-0.10.11-universal.dmg",
                "exe": "https://github.com/obsidianmd/obsidian-releases/releases/download/v0.10.11/Obsidian.0.10.11.exe"
            },
            "installerInfo": {
                "appImage": {
                    "electron": "11.2.1",
                    "chrome": "87.0.4280.141",
                    "platforms": [
                        "linux-x64"
                    ]
                },
                "tar": {
                    "electron": "11.2.1",
                    "chrome": "87.0.4280.141",
                    "platforms": [
                        "linux-x64"
                    ]
                },
                "dmg": {
                    "electron": "11.2.1",
                    "chrome": "87.0.4280.141",
                    "platforms": [
                        "darwin-arm64",
                        "darwin-x64"
                    ]
                },
                "exe": {
                    "electron": "11.2.1",
                    "chrome": "87.0.4280.141",
                    "platforms": [
                        "win32-x64"
                    ]
                }
            },
            "electronVersion": "11.2.1",
            "chromeVersion": "87.0.4280.141"
        },
        {
            "version": "0.10.12",
            "minInstallerVersion": "0.6.4",
            "maxInstallerVersion": "0.10.11",
            "isBeta": true,
            "gitHubRelease": "https://github.com/obsidianmd/obsidian-releases/releases/tag/v0.10.12",
            "downloads": {
                "asar": "https://github.com/obsidianmd/obsidian-releases/releases/download/v0.10.12/obsidian-0.10.12.asar.gz"
            },
            "installerInfo": {}
        },
        {
            "version": "0.10.13",
            "minInstallerVersion": "0.6.4",
            "maxInstallerVersion": "0.10.13",
            "isBeta": false,
            "gitHubRelease": "https://github.com/obsidianmd/obsidian-releases/releases/tag/v0.10.13",
            "downloads": {
                "asar": "https://github.com/obsidianmd/obsidian-releases/releases/download/v0.10.13/obsidian-0.10.13.asar.gz",
                "appImage": "https://github.com/obsidianmd/obsidian-releases/releases/download/v0.10.13/Obsidian-0.10.13.AppImage",
                "tar": "https://github.com/obsidianmd/obsidian-releases/releases/download/v0.10.13/obsidian-0.10.13.tar.gz",
                "dmg": "https://github.com/obsidianmd/obsidian-releases/releases/download/v0.10.13/Obsidian-0.10.13-universal.dmg",
                "exe": "https://github.com/obsidianmd/obsidian-releases/releases/download/v0.10.13/Obsidian.0.10.13.exe"
            },
            "installerInfo": {
                "appImage": {
                    "electron": "11.2.1",
                    "chrome": "87.0.4280.141",
                    "platforms": [
                        "linux-x64"
                    ]
                },
                "tar": {
                    "electron": "11.2.1",
                    "chrome": "87.0.4280.141",
                    "platforms": [
                        "linux-x64"
                    ]
                },
                "dmg": {
                    "electron": "11.2.1",
                    "chrome": "87.0.4280.141",
                    "platforms": [
                        "darwin-arm64",
                        "darwin-x64"
                    ]
                },
                "exe": {
                    "electron": "11.2.1",
                    "chrome": "87.0.4280.141",
                    "platforms": [
                        "win32-x64"
                    ]
                }
            },
            "electronVersion": "11.2.1",
            "chromeVersion": "87.0.4280.141"
        },
        {
            "version": "0.11.0",
            "minInstallerVersion": "0.6.4",
            "maxInstallerVersion": "0.11.0",
            "isBeta": false,
            "gitHubRelease": "https://github.com/obsidianmd/obsidian-releases/releases/tag/v0.11.0",
            "downloads": {
                "asar": "https://github.com/obsidianmd/obsidian-releases/releases/download/v0.11.0/obsidian-0.11.0.asar.gz",
                "appImage": "https://github.com/obsidianmd/obsidian-releases/releases/download/v0.11.0/Obsidian-0.11.0.AppImage",
                "tar": "https://github.com/obsidianmd/obsidian-releases/releases/download/v0.11.0/obsidian-0.11.0.tar.gz",
                "dmg": "https://github.com/obsidianmd/obsidian-releases/releases/download/v0.11.0/Obsidian-0.11.0-universal.dmg",
                "exe": "https://github.com/obsidianmd/obsidian-releases/releases/download/v0.11.0/Obsidian.0.11.0.exe"
            },
            "installerInfo": {
                "appImage": {
                    "electron": "11.2.3",
                    "chrome": "87.0.4280.141",
                    "platforms": [
                        "linux-x64"
                    ]
                },
                "tar": {
                    "electron": "11.2.3",
                    "chrome": "87.0.4280.141",
                    "platforms": [
                        "linux-x64"
                    ]
                },
                "dmg": {
                    "electron": "11.2.3",
                    "chrome": "87.0.4280.141",
                    "platforms": [
                        "darwin-arm64",
                        "darwin-x64"
                    ]
                },
                "exe": {
                    "electron": "11.2.3",
                    "chrome": "87.0.4280.141",
                    "platforms": [
                        "win32-x64"
                    ]
                }
            },
            "electronVersion": "11.2.3",
            "chromeVersion": "87.0.4280.141"
        },
        {
            "version": "0.11.1",
            "minInstallerVersion": "0.6.4",
            "maxInstallerVersion": "0.11.0",
            "isBeta": true,
            "gitHubRelease": "https://github.com/obsidianmd/obsidian-releases/releases/tag/v0.11.1",
            "downloads": {
                "asar": "https://github.com/obsidianmd/obsidian-releases/releases/download/v0.11.1/obsidian-0.11.1.asar.gz"
            },
            "installerInfo": {}
        },
        {
            "version": "0.11.2",
            "minInstallerVersion": "0.6.4",
            "maxInstallerVersion": "0.11.0",
            "isBeta": true,
            "gitHubRelease": "https://github.com/obsidianmd/obsidian-releases/releases/tag/v0.11.2",
            "downloads": {
                "asar": "https://github.com/obsidianmd/obsidian-releases/releases/download/v0.11.2/obsidian-0.11.2.asar.gz"
            },
            "installerInfo": {}
        },
        {
            "version": "0.11.3",
            "minInstallerVersion": "0.6.4",
            "maxInstallerVersion": "0.11.3",
            "isBeta": false,
            "gitHubRelease": "https://github.com/obsidianmd/obsidian-releases/releases/tag/v0.11.3",
            "downloads": {
                "asar": "https://github.com/obsidianmd/obsidian-releases/releases/download/v0.11.3/obsidian-0.11.3.asar.gz",
                "appImage": "https://github.com/obsidianmd/obsidian-releases/releases/download/v0.11.3/Obsidian-0.11.3.AppImage",
                "tar": "https://github.com/obsidianmd/obsidian-releases/releases/download/v0.11.3/obsidian-0.11.3.tar.gz",
                "dmg": "https://github.com/obsidianmd/obsidian-releases/releases/download/v0.11.3/Obsidian-0.11.3-universal.dmg",
                "exe": "https://github.com/obsidianmd/obsidian-releases/releases/download/v0.11.3/Obsidian.0.11.3.exe"
            },
            "installerInfo": {
                "appImage": {
                    "electron": "11.3.0",
                    "chrome": "87.0.4280.141",
                    "platforms": [
                        "linux-x64"
                    ]
                },
                "tar": {
                    "electron": "11.3.0",
                    "chrome": "87.0.4280.141",
                    "platforms": [
                        "linux-x64"
                    ]
                },
                "dmg": {
                    "electron": "11.3.0",
                    "chrome": "87.0.4280.141",
                    "platforms": [
                        "darwin-arm64",
                        "darwin-x64"
                    ]
                },
                "exe": {
                    "electron": "11.3.0",
                    "chrome": "87.0.4280.141",
                    "platforms": [
                        "win32-x64"
                    ]
                }
            },
            "electronVersion": "11.3.0",
            "chromeVersion": "87.0.4280.141"
        },
        {
            "version": "0.11.4",
            "minInstallerVersion": "0.6.4",
            "maxInstallerVersion": "0.11.3",
            "isBeta": true,
            "gitHubRelease": "https://github.com/obsidianmd/obsidian-releases/releases/tag/v0.11.4",
            "downloads": {
                "asar": "https://github.com/obsidianmd/obsidian-releases/releases/download/v0.11.4/obsidian-0.11.4.asar.gz"
            },
            "installerInfo": {}
        },
        {
            "version": "0.11.5",
            "minInstallerVersion": "0.6.4",
            "maxInstallerVersion": "0.11.5",
            "isBeta": false,
            "gitHubRelease": "https://github.com/obsidianmd/obsidian-releases/releases/tag/v0.11.5",
            "downloads": {
                "asar": "https://github.com/obsidianmd/obsidian-releases/releases/download/v0.11.5/obsidian-0.11.5.asar.gz",
                "appImage": "https://github.com/obsidianmd/obsidian-releases/releases/download/v0.11.5/Obsidian-0.11.5.AppImage",
                "tar": "https://github.com/obsidianmd/obsidian-releases/releases/download/v0.11.5/obsidian-0.11.5.tar.gz",
                "dmg": "https://github.com/obsidianmd/obsidian-releases/releases/download/v0.11.5/Obsidian-0.11.5-universal.dmg",
                "exe": "https://github.com/obsidianmd/obsidian-releases/releases/download/v0.11.5/Obsidian.0.11.5.exe"
            },
            "installerInfo": {
                "appImage": {
                    "electron": "11.3.0",
                    "chrome": "87.0.4280.141",
                    "platforms": [
                        "linux-x64"
                    ]
                },
                "tar": {
                    "electron": "11.3.0",
                    "chrome": "87.0.4280.141",
                    "platforms": [
                        "linux-x64"
                    ]
                },
                "dmg": {
                    "electron": "11.3.0",
                    "chrome": "87.0.4280.141",
                    "platforms": [
                        "darwin-arm64",
                        "darwin-x64"
                    ]
                },
                "exe": {
                    "electron": "11.3.0",
                    "chrome": "87.0.4280.141",
                    "platforms": [
                        "win32-x64"
                    ]
                }
            },
            "electronVersion": "11.3.0",
            "chromeVersion": "87.0.4280.141"
        },
        {
            "version": "0.11.6",
            "minInstallerVersion": "0.6.4",
            "maxInstallerVersion": "0.11.5",
            "isBeta": true,
            "gitHubRelease": "https://github.com/obsidianmd/obsidian-releases/releases/tag/v0.11.6",
            "downloads": {
                "asar": "https://github.com/obsidianmd/obsidian-releases/releases/download/v0.11.6/obsidian-0.11.6.asar.gz"
            },
            "installerInfo": {}
        },
        {
            "version": "0.11.7",
            "minInstallerVersion": "0.6.4",
            "maxInstallerVersion": "0.11.5",
            "isBeta": true,
            "gitHubRelease": "https://github.com/obsidianmd/obsidian-releases/releases/tag/v0.11.7",
            "downloads": {
                "asar": "https://github.com/obsidianmd/obsidian-releases/releases/download/v0.11.7/obsidian-0.11.7.asar.gz"
            },
            "installerInfo": {}
        },
        {
            "version": "0.11.8",
            "minInstallerVersion": "0.6.4",
            "maxInstallerVersion": "0.11.5",
            "isBeta": true,
            "gitHubRelease": "https://github.com/obsidianmd/obsidian-releases/releases/tag/v0.11.8",
            "downloads": {
                "asar": "https://github.com/obsidianmd/obsidian-releases/releases/download/v0.11.8/obsidian-0.11.8.asar.gz"
            },
            "installerInfo": {}
        },
        {
            "version": "0.11.9",
            "minInstallerVersion": "0.6.4",
            "maxInstallerVersion": "0.11.9",
            "isBeta": false,
            "gitHubRelease": "https://github.com/obsidianmd/obsidian-releases/releases/tag/v0.11.9",
            "downloads": {
                "asar": "https://github.com/obsidianmd/obsidian-releases/releases/download/v0.11.9/obsidian-0.11.9.asar.gz",
                "appImage": "https://github.com/obsidianmd/obsidian-releases/releases/download/v0.11.9/Obsidian-0.11.9.AppImage",
                "tar": "https://github.com/obsidianmd/obsidian-releases/releases/download/v0.11.9/obsidian-0.11.9.tar.gz",
                "dmg": "https://github.com/obsidianmd/obsidian-releases/releases/download/v0.11.9/Obsidian-0.11.9-universal.dmg",
                "exe": "https://github.com/obsidianmd/obsidian-releases/releases/download/v0.11.9/Obsidian.0.11.9.exe"
            },
            "installerInfo": {
                "appImage": {
                    "electron": "11.3.0",
                    "chrome": "87.0.4280.141",
                    "platforms": [
                        "linux-x64"
                    ]
                },
                "tar": {
                    "electron": "11.3.0",
                    "chrome": "87.0.4280.141",
                    "platforms": [
                        "linux-x64"
                    ]
                },
                "dmg": {
                    "electron": "11.3.0",
                    "chrome": "87.0.4280.141",
                    "platforms": [
                        "darwin-arm64",
                        "darwin-x64"
                    ]
                },
                "exe": {
                    "electron": "11.3.0",
                    "chrome": "87.0.4280.141",
                    "platforms": [
                        "win32-x64"
                    ]
                }
            },
            "electronVersion": "11.3.0",
            "chromeVersion": "87.0.4280.141"
        },
        {
            "version": "0.11.10",
            "minInstallerVersion": "0.6.4",
            "maxInstallerVersion": "0.11.9",
            "isBeta": true,
            "gitHubRelease": "https://github.com/obsidianmd/obsidian-releases/releases/tag/v0.11.10",
            "downloads": {
                "asar": "https://github.com/obsidianmd/obsidian-releases/releases/download/v0.11.10/obsidian-0.11.10.asar.gz"
            },
            "installerInfo": {}
        },
        {
            "version": "0.11.11",
            "minInstallerVersion": "0.6.4",
            "maxInstallerVersion": "0.11.9",
            "isBeta": true,
            "gitHubRelease": "https://github.com/obsidianmd/obsidian-releases/releases/tag/v0.11.11",
            "downloads": {
                "asar": "https://github.com/obsidianmd/obsidian-releases/releases/download/v0.11.11/obsidian-0.11.11.asar.gz"
            },
            "installerInfo": {}
        },
        {
            "version": "0.11.12",
            "minInstallerVersion": "0.6.4",
            "maxInstallerVersion": "0.11.9",
            "isBeta": true,
            "gitHubRelease": "https://github.com/obsidianmd/obsidian-releases/releases/tag/v0.11.12",
            "downloads": {
                "asar": "https://github.com/obsidianmd/obsidian-releases/releases/download/v0.11.12/obsidian-0.11.12.asar.gz"
            },
            "installerInfo": {}
        },
        {
            "version": "0.11.13",
            "minInstallerVersion": "0.6.4",
            "maxInstallerVersion": "0.11.13",
            "isBeta": false,
            "gitHubRelease": "https://github.com/obsidianmd/obsidian-releases/releases/tag/v0.11.13",
            "downloads": {
                "asar": "https://github.com/obsidianmd/obsidian-releases/releases/download/v0.11.13/obsidian-0.11.13.asar.gz",
                "appImage": "https://github.com/obsidianmd/obsidian-releases/releases/download/v0.11.13/Obsidian-0.11.13.AppImage",
                "tar": "https://github.com/obsidianmd/obsidian-releases/releases/download/v0.11.13/obsidian-0.11.13.tar.gz",
                "dmg": "https://github.com/obsidianmd/obsidian-releases/releases/download/v0.11.13/Obsidian-0.11.13-universal.dmg",
                "exe": "https://github.com/obsidianmd/obsidian-releases/releases/download/v0.11.13/Obsidian.0.11.13.exe"
            },
            "installerInfo": {
                "appImage": {
                    "electron": "11.3.0",
                    "chrome": "87.0.4280.141",
                    "platforms": [
                        "linux-x64"
                    ]
                },
                "tar": {
                    "electron": "11.3.0",
                    "chrome": "87.0.4280.141",
                    "platforms": [
                        "linux-x64"
                    ]
                },
                "dmg": {
                    "electron": "11.3.0",
                    "chrome": "87.0.4280.141",
                    "platforms": [
                        "darwin-arm64",
                        "darwin-x64"
                    ]
                },
                "exe": {
                    "electron": "11.3.0",
                    "chrome": "87.0.4280.141",
                    "platforms": [
                        "win32-x64"
                    ]
                }
            },
            "electronVersion": "11.3.0",
            "chromeVersion": "87.0.4280.141"
        },
        {
            "version": "0.12.0",
            "minInstallerVersion": "0.6.4",
            "maxInstallerVersion": "0.11.13",
            "isBeta": true,
            "gitHubRelease": "https://github.com/obsidianmd/obsidian-releases/releases/tag/v0.12.0",
            "downloads": {
                "asar": "https://github.com/obsidianmd/obsidian-releases/releases/download/v0.12.0/obsidian-0.12.0.asar.gz"
            },
            "installerInfo": {}
        },
        {
            "version": "0.12.1",
            "minInstallerVersion": "0.6.4",
            "maxInstallerVersion": "0.11.13",
            "isBeta": true,
            "gitHubRelease": "https://github.com/obsidianmd/obsidian-releases/releases/tag/v0.12.1",
            "downloads": {
                "asar": "https://github.com/obsidianmd/obsidian-releases/releases/download/v0.12.1/obsidian-0.12.1.asar.gz"
            },
            "installerInfo": {}
        },
        {
            "version": "0.12.2",
            "minInstallerVersion": "0.6.4",
            "maxInstallerVersion": "0.11.13",
            "isBeta": true,
            "gitHubRelease": "https://github.com/obsidianmd/obsidian-releases/releases/tag/v0.12.2",
            "downloads": {
                "asar": "https://github.com/obsidianmd/obsidian-releases/releases/download/v0.12.2/obsidian-0.12.2.asar.gz"
            },
            "installerInfo": {}
        },
        {
            "version": "0.12.3",
            "minInstallerVersion": "0.6.4",
            "maxInstallerVersion": "0.12.3",
            "isBeta": false,
            "gitHubRelease": "https://github.com/obsidianmd/obsidian-releases/releases/tag/v0.12.3",
            "downloads": {
                "asar": "https://github.com/obsidianmd/obsidian-releases/releases/download/v0.12.3/obsidian-0.12.3.asar.gz",
                "appImage": "https://github.com/obsidianmd/obsidian-releases/releases/download/v0.12.3/Obsidian-0.12.3.AppImage",
                "tar": "https://github.com/obsidianmd/obsidian-releases/releases/download/v0.12.3/obsidian-0.12.3.tar.gz",
                "dmg": "https://github.com/obsidianmd/obsidian-releases/releases/download/v0.12.3/Obsidian-0.12.3-universal.dmg",
                "exe": "https://github.com/obsidianmd/obsidian-releases/releases/download/v0.12.3/Obsidian.0.12.3.exe"
            },
            "installerInfo": {
                "appImage": {
                    "electron": "12.0.6",
                    "chrome": "89.0.4389.128",
                    "platforms": [
                        "linux-x64"
                    ]
                },
                "tar": {
                    "electron": "12.0.6",
                    "chrome": "89.0.4389.128",
                    "platforms": [
                        "linux-x64"
                    ]
                },
                "dmg": {
                    "electron": "12.0.6",
                    "chrome": "89.0.4389.128",
                    "platforms": [
                        "darwin-arm64",
                        "darwin-x64"
                    ]
                },
                "exe": {
                    "electron": "12.0.6",
                    "chrome": "89.0.4389.128",
                    "platforms": [
                        "win32-x64"
                    ]
                }
            },
            "electronVersion": "12.0.6",
            "chromeVersion": "89.0.4389.128"
        },
        {
            "version": "0.12.4",
            "minInstallerVersion": "0.6.4",
            "maxInstallerVersion": "0.12.4",
            "isBeta": false,
            "gitHubRelease": "https://github.com/obsidianmd/obsidian-releases/releases/tag/v0.12.4",
            "downloads": {
                "asar": "https://github.com/obsidianmd/obsidian-releases/releases/download/v0.12.4/obsidian-0.12.4.asar.gz",
                "appImage": "https://github.com/obsidianmd/obsidian-releases/releases/download/v0.12.4/Obsidian-0.12.4.AppImage",
                "tar": "https://github.com/obsidianmd/obsidian-releases/releases/download/v0.12.4/obsidian-0.12.4.tar.gz",
                "dmg": "https://github.com/obsidianmd/obsidian-releases/releases/download/v0.12.4/Obsidian-0.12.4-universal.dmg",
                "exe": "https://github.com/obsidianmd/obsidian-releases/releases/download/v0.12.4/Obsidian.0.12.4.exe"
            },
            "installerInfo": {
                "appImage": {
                    "electron": "12.0.6",
                    "chrome": "89.0.4389.128",
                    "platforms": [
                        "linux-x64"
                    ]
                },
                "tar": {
                    "electron": "12.0.6",
                    "chrome": "89.0.4389.128",
                    "platforms": [
                        "linux-x64"
                    ]
                },
                "dmg": {
                    "electron": "12.0.6",
                    "chrome": "89.0.4389.128",
                    "platforms": [
                        "darwin-arm64",
                        "darwin-x64"
                    ]
                },
                "exe": {
                    "electron": "12.0.6",
                    "chrome": "89.0.4389.128",
                    "platforms": [
                        "win32-x64"
                    ]
                }
            },
            "electronVersion": "12.0.6",
            "chromeVersion": "89.0.4389.128"
        },
        {
            "version": "0.12.5",
            "minInstallerVersion": "0.6.4",
            "maxInstallerVersion": "0.12.5",
            "isBeta": false,
            "gitHubRelease": "https://github.com/obsidianmd/obsidian-releases/releases/tag/v0.12.5",
            "downloads": {
                "asar": "https://github.com/obsidianmd/obsidian-releases/releases/download/v0.12.5/obsidian-0.12.5.asar.gz",
                "appImage": "https://github.com/obsidianmd/obsidian-releases/releases/download/v0.12.5/Obsidian-0.12.5.AppImage",
                "tar": "https://github.com/obsidianmd/obsidian-releases/releases/download/v0.12.5/obsidian-0.12.5.tar.gz",
                "dmg": "https://github.com/obsidianmd/obsidian-releases/releases/download/v0.12.5/Obsidian-0.12.5-universal.dmg",
                "exe": "https://github.com/obsidianmd/obsidian-releases/releases/download/v0.12.5/Obsidian.0.12.5.exe"
            },
            "installerInfo": {
                "appImage": {
                    "electron": "12.0.11",
                    "chrome": "89.0.4389.128",
                    "platforms": [
                        "linux-x64"
                    ]
                },
                "tar": {
                    "electron": "12.0.11",
                    "chrome": "89.0.4389.128",
                    "platforms": [
                        "linux-x64"
                    ]
                },
                "dmg": {
                    "electron": "12.0.11",
                    "chrome": "89.0.4389.128",
                    "platforms": [
                        "darwin-arm64",
                        "darwin-x64"
                    ]
                },
                "exe": {
                    "electron": "12.0.11",
                    "chrome": "89.0.4389.128",
                    "platforms": [
                        "win32-x64"
                    ]
                }
            },
            "electronVersion": "12.0.11",
            "chromeVersion": "89.0.4389.128"
        },
        {
            "version": "0.12.6",
            "minInstallerVersion": "0.6.4",
            "maxInstallerVersion": "0.12.5",
            "isBeta": true,
            "gitHubRelease": "https://github.com/obsidianmd/obsidian-releases/releases/tag/v0.12.6",
            "downloads": {
                "asar": "https://github.com/obsidianmd/obsidian-releases/releases/download/v0.12.6/obsidian-0.12.6.asar.gz"
            },
            "installerInfo": {}
        },
        {
            "version": "0.12.7",
            "minInstallerVersion": "0.6.4",
            "maxInstallerVersion": "0.12.5",
            "isBeta": true,
            "gitHubRelease": "https://github.com/obsidianmd/obsidian-releases/releases/tag/v0.12.7",
            "downloads": {
                "asar": "https://github.com/obsidianmd/obsidian-releases/releases/download/v0.12.7/obsidian-0.12.7.asar.gz"
            },
            "installerInfo": {}
        },
        {
            "version": "0.12.8",
            "minInstallerVersion": "0.6.4",
            "maxInstallerVersion": "0.12.5",
            "isBeta": true,
            "gitHubRelease": "https://github.com/obsidianmd/obsidian-releases/releases/tag/v0.12.8",
            "downloads": {
                "asar": "https://github.com/obsidianmd/obsidian-releases/releases/download/v0.12.8/obsidian-0.12.8.asar.gz"
            },
            "installerInfo": {}
        },
        {
            "version": "0.12.9",
            "minInstallerVersion": "0.6.4",
            "maxInstallerVersion": "0.12.5",
            "isBeta": true,
            "gitHubRelease": "https://github.com/obsidianmd/obsidian-releases/releases/tag/v0.12.9",
            "downloads": {
                "asar": "https://github.com/obsidianmd/obsidian-releases/releases/download/v0.12.9/obsidian-0.12.9.asar.gz"
            },
            "installerInfo": {}
        },
        {
            "version": "0.12.10",
            "minInstallerVersion": "0.6.4",
            "maxInstallerVersion": "0.12.10",
            "isBeta": false,
            "gitHubRelease": "https://github.com/obsidianmd/obsidian-releases/releases/tag/v0.12.10",
            "downloads": {
                "asar": "https://github.com/obsidianmd/obsidian-releases/releases/download/v0.12.10/obsidian-0.12.10.asar.gz",
                "appImage": "https://github.com/obsidianmd/obsidian-releases/releases/download/v0.12.10/Obsidian-0.12.10.AppImage",
                "tar": "https://github.com/obsidianmd/obsidian-releases/releases/download/v0.12.10/obsidian-0.12.10.tar.gz",
                "dmg": "https://github.com/obsidianmd/obsidian-releases/releases/download/v0.12.10/Obsidian-0.12.10-universal.dmg",
                "exe": "https://github.com/obsidianmd/obsidian-releases/releases/download/v0.12.10/Obsidian.0.12.10.exe"
            },
            "installerInfo": {
                "appImage": {
                    "electron": "12.0.14",
                    "chrome": "89.0.4389.128",
                    "platforms": [
                        "linux-x64"
                    ]
                },
                "tar": {
                    "electron": "12.0.14",
                    "chrome": "89.0.4389.128",
                    "platforms": [
                        "linux-x64"
                    ]
                },
                "dmg": {
                    "electron": "12.0.14",
                    "chrome": "89.0.4389.128",
                    "platforms": [
                        "darwin-arm64",
                        "darwin-x64"
                    ]
                },
                "exe": {
                    "electron": "12.0.14",
                    "chrome": "89.0.4389.128",
                    "platforms": [
                        "win32-x64"
                    ]
                }
            },
            "electronVersion": "12.0.14",
            "chromeVersion": "89.0.4389.128"
        },
        {
            "version": "0.12.11",
            "minInstallerVersion": "0.6.4",
            "maxInstallerVersion": "0.12.10",
            "isBeta": true,
            "gitHubRelease": "https://github.com/obsidianmd/obsidian-releases/releases/tag/v0.12.11",
            "downloads": {
                "asar": "https://github.com/obsidianmd/obsidian-releases/releases/download/v0.12.11/obsidian-0.12.11.asar.gz"
            },
            "installerInfo": {}
        },
        {
            "version": "0.12.12",
            "minInstallerVersion": "0.6.4",
            "maxInstallerVersion": "0.12.12",
            "isBeta": false,
            "gitHubRelease": "https://github.com/obsidianmd/obsidian-releases/releases/tag/v0.12.12",
            "downloads": {
                "asar": "https://github.com/obsidianmd/obsidian-releases/releases/download/v0.12.12/obsidian-0.12.12.asar.gz",
                "appImage": "https://github.com/obsidianmd/obsidian-releases/releases/download/v0.12.12/Obsidian-0.12.12.AppImage",
                "tar": "https://github.com/obsidianmd/obsidian-releases/releases/download/v0.12.12/obsidian-0.12.12.tar.gz",
                "dmg": "https://github.com/obsidianmd/obsidian-releases/releases/download/v0.12.12/Obsidian-0.12.12-universal.dmg",
                "exe": "https://github.com/obsidianmd/obsidian-releases/releases/download/v0.12.12/Obsidian.0.12.12.exe"
            },
            "installerInfo": {
                "appImage": {
                    "electron": "12.0.14",
                    "chrome": "89.0.4389.128",
                    "platforms": [
                        "linux-x64"
                    ]
                },
                "tar": {
                    "electron": "12.0.14",
                    "chrome": "89.0.4389.128",
                    "platforms": [
                        "linux-x64"
                    ]
                },
                "dmg": {
                    "electron": "12.0.14",
                    "chrome": "89.0.4389.128",
                    "platforms": [
                        "darwin-arm64",
                        "darwin-x64"
                    ]
                },
                "exe": {
                    "electron": "12.0.14",
                    "chrome": "89.0.4389.128",
                    "platforms": [
                        "win32-x64"
                    ]
                }
            },
            "electronVersion": "12.0.14",
            "chromeVersion": "89.0.4389.128"
        },
        {
            "version": "0.12.13",
            "minInstallerVersion": "0.6.4",
            "maxInstallerVersion": "0.12.12",
            "isBeta": true,
            "gitHubRelease": "https://github.com/obsidianmd/obsidian-releases/releases/tag/v0.12.13",
            "downloads": {
                "asar": "https://github.com/obsidianmd/obsidian-releases/releases/download/v0.12.13/obsidian-0.12.13.asar.gz"
            },
            "installerInfo": {}
        },
        {
            "version": "0.12.14",
            "minInstallerVersion": "0.6.4",
            "maxInstallerVersion": "0.12.12",
            "isBeta": true,
            "gitHubRelease": "https://github.com/obsidianmd/obsidian-releases/releases/tag/v0.12.14",
            "downloads": {
                "asar": "https://github.com/obsidianmd/obsidian-releases/releases/download/v0.12.14/obsidian-0.12.14.asar.gz"
            },
            "installerInfo": {}
        },
        {
            "version": "0.12.15",
            "minInstallerVersion": "0.6.4",
            "maxInstallerVersion": "0.12.15",
            "isBeta": false,
            "gitHubRelease": "https://github.com/obsidianmd/obsidian-releases/releases/tag/v0.12.15",
            "downloads": {
                "asar": "https://github.com/obsidianmd/obsidian-releases/releases/download/v0.12.15/obsidian-0.12.15.asar.gz",
                "appImage": "https://github.com/obsidianmd/obsidian-releases/releases/download/v0.12.15/Obsidian-0.12.15.AppImage",
                "appImageArm": "https://github.com/obsidianmd/obsidian-releases/releases/download/v0.12.15/Obsidian-0.12.15-arm64.AppImage",
                "tar": "https://github.com/obsidianmd/obsidian-releases/releases/download/v0.12.15/obsidian-0.12.15.tar.gz",
                "tarArm": "https://github.com/obsidianmd/obsidian-releases/releases/download/v0.12.15/obsidian-0.12.15-arm64.tar.gz",
                "dmg": "https://github.com/obsidianmd/obsidian-releases/releases/download/v0.12.15/Obsidian-0.12.15-universal.dmg",
                "exe": "https://github.com/obsidianmd/obsidian-releases/releases/download/v0.12.15/Obsidian.0.12.15.exe"
            },
            "installerInfo": {
                "appImage": {
                    "electron": "12.0.18",
                    "chrome": "89.0.4389.128",
                    "platforms": [
                        "linux-x64"
                    ]
                },
                "appImageArm": {
                    "electron": "12.0.18",
                    "chrome": "89.0.4389.128",
                    "platforms": [
                        "linux-arm64"
                    ]
                },
                "tar": {
                    "electron": "12.0.18",
                    "chrome": "89.0.4389.128",
                    "platforms": [
                        "linux-x64"
                    ]
                },
                "tarArm": {
                    "electron": "12.0.18",
                    "chrome": "89.0.4389.128",
                    "platforms": [
                        "linux-arm64"
                    ]
                },
                "dmg": {
                    "electron": "12.0.18",
                    "chrome": "89.0.4389.128",
                    "platforms": [
                        "darwin-arm64",
                        "darwin-x64"
                    ]
                },
                "exe": {
                    "electron": "12.0.18",
                    "chrome": "89.0.4389.128",
                    "platforms": [
                        "win32-x64"
                    ]
                }
            },
            "electronVersion": "12.0.18",
            "chromeVersion": "89.0.4389.128"
        },
        {
            "version": "0.12.16",
            "minInstallerVersion": "0.6.4",
            "maxInstallerVersion": "0.12.15",
            "isBeta": true,
            "gitHubRelease": "https://github.com/obsidianmd/obsidian-releases/releases/tag/v0.12.16",
            "downloads": {},
            "installerInfo": {}
        },
        {
            "version": "0.12.17",
            "minInstallerVersion": "0.6.4",
            "maxInstallerVersion": "0.12.15",
            "isBeta": true,
            "gitHubRelease": "https://github.com/obsidianmd/obsidian-releases/releases/tag/v0.12.17",
            "downloads": {
                "asar": "https://github.com/obsidianmd/obsidian-releases/releases/download/v0.12.17/obsidian-0.12.17.asar.gz"
            },
            "installerInfo": {}
        },
        {
            "version": "0.12.18",
            "minInstallerVersion": "0.6.4",
            "maxInstallerVersion": "0.12.15",
            "isBeta": true,
            "gitHubRelease": "https://github.com/obsidianmd/obsidian-releases/releases/tag/v0.12.18",
            "downloads": {
                "asar": "https://github.com/obsidianmd/obsidian-releases/releases/download/v0.12.18/obsidian-0.12.18.asar.gz"
            },
            "installerInfo": {}
        },
        {
            "version": "0.12.19",
            "minInstallerVersion": "0.6.4",
            "maxInstallerVersion": "0.12.19",
            "isBeta": false,
            "gitHubRelease": "https://github.com/obsidianmd/obsidian-releases/releases/tag/v0.12.19",
            "downloads": {
                "asar": "https://github.com/obsidianmd/obsidian-releases/releases/download/v0.12.19/obsidian-0.12.19.asar.gz",
                "appImage": "https://github.com/obsidianmd/obsidian-releases/releases/download/v0.12.19/Obsidian-0.12.19.AppImage",
                "tar": "https://github.com/obsidianmd/obsidian-releases/releases/download/v0.12.19/obsidian-0.12.19.tar.gz",
                "dmg": "https://github.com/obsidianmd/obsidian-releases/releases/download/v0.12.19/Obsidian-0.12.19-universal.dmg",
                "exe": "https://github.com/obsidianmd/obsidian-releases/releases/download/v0.12.19/Obsidian.0.12.19.exe"
            },
            "installerInfo": {
                "appImage": {
                    "electron": "13.5.2",
                    "chrome": "91.0.4472.164",
                    "platforms": [
                        "linux-x64"
                    ]
                },
                "tar": {
                    "electron": "13.5.2",
                    "chrome": "91.0.4472.164",
                    "platforms": [
                        "linux-x64"
                    ]
                },
                "dmg": {
                    "electron": "13.5.2",
                    "chrome": "91.0.4472.164",
                    "platforms": [
                        "darwin-arm64",
                        "darwin-x64"
                    ]
                },
                "exe": {
                    "electron": "13.5.2",
                    "chrome": "91.0.4472.164",
                    "platforms": [
                        "win32-x64"
                    ]
                }
            },
            "electronVersion": "13.5.2",
            "chromeVersion": "91.0.4472.164"
        },
        {
            "version": "0.13.0",
            "minInstallerVersion": "0.6.4",
            "maxInstallerVersion": "0.12.19",
            "isBeta": true,
            "downloads": {
                "asar": "https://releases.obsidian.md/release/obsidian-0.13.0.asar.gz"
            },
            "installerInfo": {}
        },
        {
            "version": "0.13.1",
            "minInstallerVersion": "0.6.4",
            "maxInstallerVersion": "0.12.19",
            "isBeta": true,
            "downloads": {
                "asar": "https://releases.obsidian.md/release/obsidian-0.13.1.asar.gz"
            },
            "installerInfo": {}
        },
        {
            "version": "0.13.2",
            "minInstallerVersion": "0.6.4",
            "maxInstallerVersion": "0.12.19",
            "isBeta": true,
            "downloads": {
                "asar": "https://releases.obsidian.md/release/obsidian-0.13.2.asar.gz"
            },
            "installerInfo": {}
        },
        {
            "version": "0.13.3",
            "minInstallerVersion": "0.6.4",
            "maxInstallerVersion": "0.12.19",
            "isBeta": true,
            "downloads": {
                "asar": "https://releases.obsidian.md/release/obsidian-0.13.3.asar.gz"
            },
            "installerInfo": {}
        },
        {
            "version": "0.13.4",
            "minInstallerVersion": "0.6.4",
            "maxInstallerVersion": "0.12.19",
            "isBeta": true,
            "downloads": {
                "asar": "https://releases.obsidian.md/release/obsidian-0.13.4.asar.gz"
            },
            "installerInfo": {}
        },
        {
            "version": "0.13.5",
            "minInstallerVersion": "0.6.4",
            "maxInstallerVersion": "0.12.19",
            "isBeta": true,
            "downloads": {
                "asar": "https://releases.obsidian.md/release/obsidian-0.13.5.asar.gz"
            },
            "installerInfo": {}
        },
        {
            "version": "0.13.6",
            "minInstallerVersion": "0.6.4",
            "maxInstallerVersion": "0.12.19",
            "isBeta": true,
            "downloads": {
                "asar": "https://releases.obsidian.md/release/obsidian-0.13.6.asar.gz"
            },
            "installerInfo": {}
        },
        {
            "version": "0.13.7",
            "minInstallerVersion": "0.6.4",
            "maxInstallerVersion": "0.12.19",
            "isBeta": true,
            "downloads": {
                "asar": "https://releases.obsidian.md/release/obsidian-0.13.7.asar.gz"
            },
            "installerInfo": {}
        },
        {
            "version": "0.13.8",
            "minInstallerVersion": "0.6.4",
            "maxInstallerVersion": "0.12.19",
            "isBeta": true,
            "downloads": {
                "asar": "https://releases.obsidian.md/release/obsidian-0.13.8.asar.gz"
            },
            "installerInfo": {}
        },
        {
            "version": "0.13.9",
            "minInstallerVersion": "0.6.4",
            "maxInstallerVersion": "0.12.19",
            "isBeta": true,
            "downloads": {
                "asar": "https://releases.obsidian.md/release/obsidian-0.13.9.asar.gz"
            },
            "installerInfo": {}
        },
        {
            "version": "0.13.10",
            "minInstallerVersion": "0.6.4",
            "maxInstallerVersion": "0.12.19",
            "isBeta": true,
            "downloads": {
                "asar": "https://releases.obsidian.md/release/obsidian-0.13.10.asar.gz"
            },
            "installerInfo": {}
        },
        {
            "version": "0.13.11",
            "minInstallerVersion": "0.6.4",
            "maxInstallerVersion": "0.12.19",
            "isBeta": true,
            "downloads": {
                "asar": "https://releases.obsidian.md/release/obsidian-0.13.11.asar.gz"
            },
            "installerInfo": {}
        },
        {
            "version": "0.13.12",
            "minInstallerVersion": "0.6.4",
            "maxInstallerVersion": "0.12.19",
            "isBeta": true,
            "downloads": {
                "asar": "https://releases.obsidian.md/release/obsidian-0.13.12.asar.gz"
            },
            "installerInfo": {}
        },
        {
            "version": "0.13.13",
            "minInstallerVersion": "0.6.4",
            "maxInstallerVersion": "0.12.19",
            "isBeta": true,
            "downloads": {
                "asar": "https://releases.obsidian.md/release/obsidian-0.13.13.asar.gz"
            },
            "installerInfo": {}
        },
        {
            "version": "0.13.14",
            "minInstallerVersion": "0.6.4",
            "maxInstallerVersion": "0.13.14",
            "isBeta": false,
            "gitHubRelease": "https://github.com/obsidianmd/obsidian-releases/releases/tag/v0.13.14",
            "downloads": {
                "asar": "https://github.com/obsidianmd/obsidian-releases/releases/download/v0.13.14/obsidian-0.13.14.asar.gz",
                "appImage": "https://github.com/obsidianmd/obsidian-releases/releases/download/v0.13.14/Obsidian-0.13.14.AppImage",
                "tar": "https://github.com/obsidianmd/obsidian-releases/releases/download/v0.13.14/obsidian-0.13.14.tar.gz",
                "dmg": "https://github.com/obsidianmd/obsidian-releases/releases/download/v0.13.14/Obsidian-0.13.14-universal.dmg",
                "exe": "https://github.com/obsidianmd/obsidian-releases/releases/download/v0.13.14/Obsidian.0.13.14.exe"
            },
            "installerInfo": {
                "appImage": {
                    "electron": "13.6.2",
                    "chrome": "91.0.4472.164",
                    "platforms": [
                        "linux-x64"
                    ]
                },
                "tar": {
                    "electron": "13.6.2",
                    "chrome": "91.0.4472.164",
                    "platforms": [
                        "linux-x64"
                    ]
                },
                "dmg": {
                    "electron": "13.6.2",
                    "chrome": "91.0.4472.164",
                    "platforms": [
                        "darwin-arm64",
                        "darwin-x64"
                    ]
                },
                "exe": {
                    "electron": "13.6.2",
                    "chrome": "91.0.4472.164",
                    "platforms": [
                        "win32-x64"
                    ]
                }
            },
            "electronVersion": "13.6.2",
            "chromeVersion": "91.0.4472.164"
        },
        {
            "version": "0.13.15",
            "minInstallerVersion": "0.6.4",
            "maxInstallerVersion": "0.13.14",
            "isBeta": true,
            "downloads": {
                "asar": "https://releases.obsidian.md/release/obsidian-0.13.15.asar.gz"
            },
            "installerInfo": {}
        },
        {
            "version": "0.13.16",
            "minInstallerVersion": "0.6.4",
            "maxInstallerVersion": "0.13.14",
            "isBeta": true,
            "downloads": {
                "asar": "https://releases.obsidian.md/release/obsidian-0.13.16.asar.gz"
            },
            "installerInfo": {}
        },
        {
            "version": "0.13.17",
            "minInstallerVersion": "0.6.4",
            "maxInstallerVersion": "0.13.14",
            "isBeta": true,
            "downloads": {
                "asar": "https://releases.obsidian.md/release/obsidian-0.13.17.asar.gz"
            },
            "installerInfo": {}
        },
        {
            "version": "0.13.18",
            "minInstallerVersion": "0.6.4",
            "maxInstallerVersion": "0.13.14",
            "isBeta": true,
            "downloads": {
                "asar": "https://releases.obsidian.md/release/obsidian-0.13.18.asar.gz"
            },
            "installerInfo": {}
        },
        {
            "version": "0.13.19",
            "minInstallerVersion": "0.6.4",
            "maxInstallerVersion": "0.13.19",
            "isBeta": false,
            "gitHubRelease": "https://github.com/obsidianmd/obsidian-releases/releases/tag/v0.13.19",
            "downloads": {
                "asar": "https://github.com/obsidianmd/obsidian-releases/releases/download/v0.13.19/obsidian-0.13.19.asar.gz",
                "appImage": "https://github.com/obsidianmd/obsidian-releases/releases/download/v0.13.19/Obsidian-0.13.19.AppImage",
                "tar": "https://github.com/obsidianmd/obsidian-releases/releases/download/v0.13.19/obsidian-0.13.19.tar.gz",
                "dmg": "https://github.com/obsidianmd/obsidian-releases/releases/download/v0.13.19/Obsidian-0.13.19-universal.dmg",
                "exe": "https://github.com/obsidianmd/obsidian-releases/releases/download/v0.13.19/Obsidian.0.13.19.exe"
            },
            "installerInfo": {
                "appImage": {
                    "electron": "13.6.2",
                    "chrome": "91.0.4472.164",
                    "platforms": [
                        "linux-x64"
                    ]
                },
                "tar": {
                    "electron": "13.6.2",
                    "chrome": "91.0.4472.164",
                    "platforms": [
                        "linux-x64"
                    ]
                },
                "dmg": {
                    "electron": "13.6.2",
                    "chrome": "91.0.4472.164",
                    "platforms": [
                        "darwin-arm64",
                        "darwin-x64"
                    ]
                },
                "exe": {
                    "electron": "13.6.2",
                    "chrome": "91.0.4472.164",
                    "platforms": [
                        "win32-x64"
                    ]
                }
            },
            "electronVersion": "13.6.2",
            "chromeVersion": "91.0.4472.164"
        },
        {
            "version": "0.13.20",
            "minInstallerVersion": "0.6.4",
            "maxInstallerVersion": "0.13.19",
            "isBeta": true,
            "downloads": {
                "asar": "https://releases.obsidian.md/release/obsidian-0.13.20.asar.gz"
            },
            "installerInfo": {}
        },
        {
            "version": "0.13.21",
            "minInstallerVersion": "0.6.4",
            "maxInstallerVersion": "0.13.19",
            "isBeta": true,
            "downloads": {
                "asar": "https://releases.obsidian.md/release/obsidian-0.13.21.asar.gz"
            },
            "installerInfo": {}
        },
        {
            "version": "0.13.22",
            "minInstallerVersion": "0.6.4",
            "maxInstallerVersion": "0.13.19",
            "isBeta": true,
            "downloads": {
                "asar": "https://releases.obsidian.md/release/obsidian-0.13.22.asar.gz"
            },
            "installerInfo": {}
        },
        {
            "version": "0.13.23",
            "minInstallerVersion": "0.6.4",
            "maxInstallerVersion": "0.13.23",
            "isBeta": false,
            "gitHubRelease": "https://github.com/obsidianmd/obsidian-releases/releases/tag/v0.13.23",
            "downloads": {
                "asar": "https://github.com/obsidianmd/obsidian-releases/releases/download/v0.13.23/obsidian-0.13.23.asar.gz",
                "appImage": "https://github.com/obsidianmd/obsidian-releases/releases/download/v0.13.23/Obsidian-0.13.23.AppImage",
                "tar": "https://github.com/obsidianmd/obsidian-releases/releases/download/v0.13.23/obsidian-0.13.23.tar.gz",
                "dmg": "https://github.com/obsidianmd/obsidian-releases/releases/download/v0.13.23/Obsidian-0.13.23-universal.dmg",
                "exe": "https://github.com/obsidianmd/obsidian-releases/releases/download/v0.13.23/Obsidian.0.13.23.exe"
            },
            "installerInfo": {
                "appImage": {
                    "electron": "13.6.2",
                    "chrome": "91.0.4472.164",
                    "platforms": [
                        "linux-x64"
                    ]
                },
                "tar": {
                    "electron": "13.6.2",
                    "chrome": "91.0.4472.164",
                    "platforms": [
                        "linux-x64"
                    ]
                },
                "dmg": {
                    "electron": "13.6.2",
                    "chrome": "91.0.4472.164",
                    "platforms": [
                        "darwin-arm64",
                        "darwin-x64"
                    ]
                },
                "exe": {
                    "electron": "13.6.2",
                    "chrome": "91.0.4472.164",
                    "platforms": [
                        "win32-x64"
                    ]
                }
            },
            "electronVersion": "13.6.2",
            "chromeVersion": "91.0.4472.164"
        },
        {
            "version": "0.13.24",
            "minInstallerVersion": "0.6.4",
            "maxInstallerVersion": "0.13.24",
            "isBeta": true,
            "gitHubRelease": "https://github.com/obsidianmd/obsidian-releases/releases/tag/v0.13.24",
            "downloads": {
                "asar": "https://github.com/obsidianmd/obsidian-releases/releases/download/v0.13.24/obsidian-0.13.24.asar.gz",
                "appImage": "https://github.com/obsidianmd/obsidian-releases/releases/download/v0.13.24/Obsidian-0.13.24.AppImage",
                "tar": "https://github.com/obsidianmd/obsidian-releases/releases/download/v0.13.24/obsidian-0.13.24.tar.gz",
                "dmg": "https://github.com/obsidianmd/obsidian-releases/releases/download/v0.13.24/Obsidian-0.13.24-universal.dmg",
                "exe": "https://github.com/obsidianmd/obsidian-releases/releases/download/v0.13.24/Obsidian.0.13.24.exe"
            },
            "installerInfo": {
                "appImage": {
                    "electron": "16.0.8",
                    "chrome": "96.0.4664.110",
                    "platforms": [
                        "linux-x64"
                    ]
                },
                "tar": {
                    "electron": "16.0.8",
                    "chrome": "96.0.4664.110",
                    "platforms": [
                        "linux-x64"
                    ]
                },
                "dmg": {
                    "electron": "16.0.8",
                    "chrome": "96.0.4664.110",
                    "platforms": [
                        "darwin-arm64",
                        "darwin-x64"
                    ]
                },
                "exe": {
                    "electron": "16.0.8",
                    "chrome": "96.0.4664.110",
                    "platforms": [
                        "win32-x64"
                    ]
                }
            },
            "electronVersion": "16.0.8",
            "chromeVersion": "96.0.4664.110"
        },
        {
            "version": "0.13.25",
            "minInstallerVersion": "0.6.4",
            "maxInstallerVersion": "0.13.24",
            "isBeta": true,
            "downloads": {
                "asar": "https://releases.obsidian.md/release/obsidian-0.13.25.asar.gz"
            },
            "installerInfo": {}
        },
        {
            "version": "0.13.26",
            "minInstallerVersion": "0.6.4",
            "maxInstallerVersion": "0.13.24",
            "isBeta": true,
            "downloads": {
                "asar": "https://releases.obsidian.md/release/obsidian-0.13.26.asar.gz"
            },
            "installerInfo": {}
        },
        {
            "version": "0.13.27",
            "minInstallerVersion": "0.6.4",
            "maxInstallerVersion": "0.13.24",
            "isBeta": true,
            "downloads": {
                "asar": "https://releases.obsidian.md/release/obsidian-0.13.27.asar.gz"
            },
            "installerInfo": {}
        },
        {
            "version": "0.13.28",
            "minInstallerVersion": "0.6.4",
            "maxInstallerVersion": "0.13.24",
            "isBeta": true,
            "downloads": {
                "asar": "https://releases.obsidian.md/release/obsidian-0.13.28.asar.gz"
            },
            "installerInfo": {}
        },
        {
            "version": "0.13.29",
            "minInstallerVersion": "0.6.4",
            "maxInstallerVersion": "0.13.24",
            "isBeta": true,
            "downloads": {
                "asar": "https://releases.obsidian.md/release/obsidian-0.13.29.asar.gz"
            },
            "installerInfo": {}
        },
        {
            "version": "0.13.30",
            "minInstallerVersion": "0.6.4",
            "maxInstallerVersion": "0.13.30",
            "isBeta": false,
            "gitHubRelease": "https://github.com/obsidianmd/obsidian-releases/releases/tag/v0.13.30",
            "downloads": {
                "asar": "https://github.com/obsidianmd/obsidian-releases/releases/download/v0.13.30/obsidian-0.13.30.asar.gz",
                "appImage": "https://github.com/obsidianmd/obsidian-releases/releases/download/v0.13.30/Obsidian-0.13.30.AppImage",
                "appImageArm": "https://github.com/obsidianmd/obsidian-releases/releases/download/v0.13.30/Obsidian-0.13.30-arm64.AppImage",
                "tar": "https://github.com/obsidianmd/obsidian-releases/releases/download/v0.13.30/obsidian-0.13.30.tar.gz",
                "tarArm": "https://github.com/obsidianmd/obsidian-releases/releases/download/v0.13.30/obsidian-0.13.30-arm64.tar.gz",
                "dmg": "https://github.com/obsidianmd/obsidian-releases/releases/download/v0.13.30/Obsidian-0.13.30-universal.dmg",
                "exe": "https://github.com/obsidianmd/obsidian-releases/releases/download/v0.13.30/Obsidian.0.13.30.exe"
            },
            "installerInfo": {
                "appImage": {
                    "electron": "16.0.10",
                    "chrome": "96.0.4664.174",
                    "platforms": [
                        "linux-x64"
                    ]
                },
                "appImageArm": {
                    "electron": "16.0.10",
                    "chrome": "96.0.4664.174",
                    "platforms": [
                        "linux-arm64"
                    ]
                },
                "tar": {
                    "electron": "16.0.10",
                    "chrome": "96.0.4664.174",
                    "platforms": [
                        "linux-x64"
                    ]
                },
                "tarArm": {
                    "electron": "16.0.10",
                    "chrome": "96.0.4664.174",
                    "platforms": [
                        "linux-arm64"
                    ]
                },
                "dmg": {
                    "electron": "16.0.10",
                    "chrome": "96.0.4664.174",
                    "platforms": [
                        "darwin-arm64",
                        "darwin-x64"
                    ]
                },
                "exe": {
                    "electron": "16.0.10",
                    "chrome": "96.0.4664.174",
                    "platforms": [
                        "win32-x64"
                    ]
                }
            },
            "electronVersion": "16.0.10",
            "chromeVersion": "96.0.4664.174"
        },
        {
            "version": "0.13.31",
            "minInstallerVersion": "0.6.4",
            "maxInstallerVersion": "0.13.31",
            "isBeta": false,
            "gitHubRelease": "https://github.com/obsidianmd/obsidian-releases/releases/tag/v0.13.31",
            "downloads": {
                "asar": "https://github.com/obsidianmd/obsidian-releases/releases/download/v0.13.31/obsidian-0.13.31.asar.gz",
                "appImage": "https://github.com/obsidianmd/obsidian-releases/releases/download/v0.13.31/Obsidian-0.13.31.AppImage",
                "appImageArm": "https://github.com/obsidianmd/obsidian-releases/releases/download/v0.13.31/Obsidian-0.13.31-arm64.AppImage",
                "tar": "https://github.com/obsidianmd/obsidian-releases/releases/download/v0.13.31/obsidian-0.13.31.tar.gz",
                "tarArm": "https://github.com/obsidianmd/obsidian-releases/releases/download/v0.13.31/obsidian-0.13.31-arm64.tar.gz",
                "dmg": "https://github.com/obsidianmd/obsidian-releases/releases/download/v0.13.31/Obsidian-0.13.31-universal.dmg",
                "exe": "https://github.com/obsidianmd/obsidian-releases/releases/download/v0.13.31/Obsidian.0.13.31.exe"
            },
            "installerInfo": {
                "appImage": {
                    "electron": "17.1.1",
                    "chrome": "98.0.4758.109",
                    "platforms": [
                        "linux-x64"
                    ]
                },
                "appImageArm": {
                    "electron": "17.1.1",
                    "chrome": "98.0.4758.109",
                    "platforms": [
                        "linux-arm64"
                    ]
                },
                "tar": {
                    "electron": "17.1.1",
                    "chrome": "98.0.4758.109",
                    "platforms": [
                        "linux-x64"
                    ]
                },
                "tarArm": {
                    "electron": "17.1.1",
                    "chrome": "98.0.4758.109",
                    "platforms": [
                        "linux-arm64"
                    ]
                },
                "dmg": {
                    "electron": "17.1.1",
                    "chrome": "98.0.4758.109",
                    "platforms": [
                        "darwin-arm64",
                        "darwin-x64"
                    ]
                },
                "exe": {
                    "electron": "17.1.1",
                    "chrome": "98.0.4758.109",
                    "platforms": [
                        "win32-x64"
                    ]
                }
            },
            "electronVersion": "17.1.1",
            "chromeVersion": "98.0.4758.109"
        },
        {
            "version": "0.13.32",
            "minInstallerVersion": "0.6.4",
            "maxInstallerVersion": "0.13.31",
            "isBeta": true,
            "downloads": {
                "asar": "https://releases.obsidian.md/release/obsidian-0.13.32.asar.gz"
            },
            "installerInfo": {}
        },
        {
            "version": "0.13.33",
            "minInstallerVersion": "0.6.4",
            "maxInstallerVersion": "0.13.31",
            "isBeta": false,
            "gitHubRelease": "https://github.com/obsidianmd/obsidian-releases/releases/tag/v0.13.33",
            "downloads": {
                "asar": "https://github.com/obsidianmd/obsidian-releases/releases/download/v0.13.33/obsidian-0.13.33.asar.gz"
            },
            "installerInfo": {}
        },
        {
            "version": "0.14.0",
            "minInstallerVersion": "0.6.4",
            "maxInstallerVersion": "0.13.31",
            "isBeta": true,
            "downloads": {
                "asar": "https://releases.obsidian.md/release/obsidian-0.14.0.asar.gz"
            },
            "installerInfo": {}
        },
        {
            "version": "0.14.1",
            "minInstallerVersion": "0.6.4",
            "maxInstallerVersion": "0.13.31",
            "isBeta": true,
            "downloads": {
                "asar": "https://releases.obsidian.md/release/obsidian-0.14.1.asar.gz"
            },
            "installerInfo": {}
        },
        {
            "version": "0.14.2",
            "minInstallerVersion": "0.11.0",
            "maxInstallerVersion": "0.14.2",
            "isBeta": false,
            "gitHubRelease": "https://github.com/obsidianmd/obsidian-releases/releases/tag/v0.14.2",
            "downloads": {
                "asar": "https://github.com/obsidianmd/obsidian-releases/releases/download/v0.14.2/obsidian-0.14.2.asar.gz",
                "appImage": "https://github.com/obsidianmd/obsidian-releases/releases/download/v0.14.2/Obsidian-0.14.2.AppImage",
                "tar": "https://github.com/obsidianmd/obsidian-releases/releases/download/v0.14.2/obsidian-0.14.2.tar.gz",
                "dmg": "https://github.com/obsidianmd/obsidian-releases/releases/download/v0.14.2/Obsidian-0.14.2-universal.dmg",
                "exe": "https://github.com/obsidianmd/obsidian-releases/releases/download/v0.14.2/Obsidian.0.14.2.exe"
            },
            "installerInfo": {
                "appImage": {
                    "electron": "17.1.1",
                    "chrome": "98.0.4758.109",
                    "platforms": [
                        "linux-x64"
                    ]
                },
                "tar": {
                    "electron": "17.1.1",
                    "chrome": "98.0.4758.109",
                    "platforms": [
                        "linux-x64"
                    ]
                },
                "dmg": {
                    "electron": "17.1.1",
                    "chrome": "98.0.4758.109",
                    "platforms": [
                        "darwin-arm64",
                        "darwin-x64"
                    ]
                },
                "exe": {
                    "electron": "17.1.1",
                    "chrome": "98.0.4758.109",
                    "platforms": [
                        "win32-x64"
                    ]
                }
            },
            "electronVersion": "17.1.1",
            "chromeVersion": "98.0.4758.109"
        },
        {
            "version": "0.14.3",
            "minInstallerVersion": "0.11.0",
            "maxInstallerVersion": "0.14.2",
            "isBeta": true,
            "downloads": {
                "asar": "https://releases.obsidian.md/release/obsidian-0.14.3.asar.gz"
            },
            "installerInfo": {}
        },
        {
            "version": "0.14.4",
            "minInstallerVersion": "0.11.0",
            "maxInstallerVersion": "0.14.2",
            "isBeta": true,
            "downloads": {
                "asar": "https://releases.obsidian.md/release/obsidian-0.14.4.asar.gz"
            },
            "installerInfo": {}
        },
        {
            "version": "0.14.5",
            "minInstallerVersion": "0.11.0",
            "maxInstallerVersion": "0.14.5",
            "isBeta": false,
            "gitHubRelease": "https://github.com/obsidianmd/obsidian-releases/releases/tag/v0.14.5",
            "downloads": {
                "asar": "https://github.com/obsidianmd/obsidian-releases/releases/download/v0.14.5/obsidian-0.14.5.asar.gz",
                "appImage": "https://github.com/obsidianmd/obsidian-releases/releases/download/v0.14.5/Obsidian-0.14.5.AppImage",
                "appImageArm": "https://github.com/obsidianmd/obsidian-releases/releases/download/v0.14.5/Obsidian-0.14.5-arm64.AppImage",
                "tar": "https://github.com/obsidianmd/obsidian-releases/releases/download/v0.14.5/obsidian-0.14.5.tar.gz",
                "dmg": "https://github.com/obsidianmd/obsidian-releases/releases/download/v0.14.5/Obsidian-0.14.5-universal.dmg",
                "exe": "https://github.com/obsidianmd/obsidian-releases/releases/download/v0.14.5/Obsidian.0.14.5.exe"
            },
            "installerInfo": {
                "appImage": {
                    "electron": "18.0.3",
                    "chrome": "100.0.4896.75",
                    "platforms": [
                        "linux-x64"
                    ]
                },
                "appImageArm": {
                    "electron": "18.0.3",
                    "chrome": "100.0.4896.75",
                    "platforms": [
                        "linux-arm64"
                    ]
                },
                "tar": {
                    "electron": "18.0.3",
                    "chrome": "100.0.4896.75",
                    "platforms": [
                        "linux-x64"
                    ]
                },
                "dmg": {
                    "electron": "18.0.3",
                    "chrome": "100.0.4896.75",
                    "platforms": [
                        "darwin-arm64",
                        "darwin-x64"
                    ]
                },
                "exe": {
                    "electron": "18.0.3",
                    "chrome": "100.0.4896.75",
                    "platforms": [
                        "win32-x64"
                    ]
                }
            },
            "electronVersion": "18.0.3",
            "chromeVersion": "100.0.4896.75"
        },
        {
            "version": "0.14.6",
            "minInstallerVersion": "0.11.0",
            "maxInstallerVersion": "0.14.6",
            "isBeta": false,
            "gitHubRelease": "https://github.com/obsidianmd/obsidian-releases/releases/tag/v0.14.6",
            "downloads": {
                "asar": "https://github.com/obsidianmd/obsidian-releases/releases/download/v0.14.6/obsidian-0.14.6.asar.gz",
                "appImage": "https://github.com/obsidianmd/obsidian-releases/releases/download/v0.14.6/Obsidian-0.14.6.AppImage",
                "appImageArm": "https://github.com/obsidianmd/obsidian-releases/releases/download/v0.14.6/Obsidian-0.14.6-arm64.AppImage",
                "tar": "https://github.com/obsidianmd/obsidian-releases/releases/download/v0.14.6/obsidian-0.14.6.tar.gz",
                "dmg": "https://github.com/obsidianmd/obsidian-releases/releases/download/v0.14.6/Obsidian-0.14.6-universal.dmg",
                "exe": "https://github.com/obsidianmd/obsidian-releases/releases/download/v0.14.6/Obsidian.0.14.6.exe"
            },
            "installerInfo": {
                "appImage": {
                    "electron": "18.0.4",
                    "chrome": "100.0.4896.75",
                    "platforms": [
                        "linux-x64"
                    ]
                },
                "appImageArm": {
                    "electron": "18.0.4",
                    "chrome": "100.0.4896.75",
                    "platforms": [
                        "linux-arm64"
                    ]
                },
                "tar": {
                    "electron": "18.0.4",
                    "chrome": "100.0.4896.75",
                    "platforms": [
                        "linux-x64"
                    ]
                },
                "dmg": {
                    "electron": "18.0.4",
                    "chrome": "100.0.4896.75",
                    "platforms": [
                        "darwin-arm64",
                        "darwin-x64"
                    ]
                },
                "exe": {
                    "electron": "18.0.4",
                    "chrome": "100.0.4896.75",
                    "platforms": [
                        "win32-x64"
                    ]
                }
            },
            "electronVersion": "18.0.4",
            "chromeVersion": "100.0.4896.75"
        },
        {
            "version": "0.14.7",
            "minInstallerVersion": "0.11.0",
            "maxInstallerVersion": "0.14.6",
            "isBeta": true,
            "downloads": {
                "asar": "https://releases.obsidian.md/release/obsidian-0.14.7.asar.gz"
            },
            "installerInfo": {}
        },
        {
            "version": "0.14.8",
            "minInstallerVersion": "0.11.0",
            "maxInstallerVersion": "0.14.6",
            "isBeta": true,
            "downloads": {
                "asar": "https://releases.obsidian.md/release/obsidian-0.14.8.asar.gz"
            },
            "installerInfo": {}
        },
        {
            "version": "0.14.9",
            "minInstallerVersion": "0.11.0",
            "maxInstallerVersion": "0.14.6",
            "isBeta": true,
            "downloads": {
                "asar": "https://releases.obsidian.md/release/obsidian-0.14.9.asar.gz"
            },
            "installerInfo": {}
        },
        {
            "version": "0.14.10",
            "minInstallerVersion": "0.11.0",
            "maxInstallerVersion": "0.14.6",
            "isBeta": true,
            "downloads": {
                "asar": "https://releases.obsidian.md/release/obsidian-0.14.10.asar.gz"
            },
            "installerInfo": {}
        },
        {
            "version": "0.14.11",
            "minInstallerVersion": "0.11.0",
            "maxInstallerVersion": "0.14.6",
            "isBeta": true,
            "downloads": {
                "asar": "https://releases.obsidian.md/release/obsidian-0.14.11.asar.gz"
            },
            "installerInfo": {}
        },
        {
            "version": "0.14.12",
            "minInstallerVersion": "0.11.0",
            "maxInstallerVersion": "0.14.6",
            "isBeta": true,
            "downloads": {
                "asar": "https://releases.obsidian.md/release/obsidian-0.14.12.asar.gz"
            },
            "installerInfo": {}
        },
        {
            "version": "0.14.13",
            "minInstallerVersion": "0.11.0",
            "maxInstallerVersion": "0.14.6",
            "isBeta": true,
            "downloads": {
                "asar": "https://releases.obsidian.md/release/obsidian-0.14.13.asar.gz"
            },
            "installerInfo": {}
        },
        {
            "version": "0.14.14",
            "minInstallerVersion": "0.11.0",
            "maxInstallerVersion": "0.14.6",
            "isBeta": true,
            "downloads": {
                "asar": "https://releases.obsidian.md/release/obsidian-0.14.14.asar.gz"
            },
            "installerInfo": {}
        },
        {
            "version": "0.14.15",
            "minInstallerVersion": "0.11.0",
            "maxInstallerVersion": "0.14.15",
            "isBeta": false,
            "gitHubRelease": "https://github.com/obsidianmd/obsidian-releases/releases/tag/v0.14.15",
            "downloads": {
                "asar": "https://github.com/obsidianmd/obsidian-releases/releases/download/v0.14.15/obsidian-0.14.15.asar.gz",
                "appImage": "https://github.com/obsidianmd/obsidian-releases/releases/download/v0.14.15/Obsidian-0.14.15.AppImage",
                "appImageArm": "https://github.com/obsidianmd/obsidian-releases/releases/download/v0.14.15/Obsidian-0.14.15-arm64.AppImage",
                "tar": "https://github.com/obsidianmd/obsidian-releases/releases/download/v0.14.15/obsidian-0.14.15.tar.gz",
                "dmg": "https://github.com/obsidianmd/obsidian-releases/releases/download/v0.14.15/Obsidian-0.14.15-universal.dmg",
                "exe": "https://github.com/obsidianmd/obsidian-releases/releases/download/v0.14.15/Obsidian.0.14.15.exe"
            },
            "installerInfo": {
                "appImage": {
                    "electron": "18.3.0",
                    "chrome": "100.0.4896.160",
                    "platforms": [
                        "linux-x64"
                    ]
                },
                "appImageArm": {
                    "electron": "18.3.0",
                    "chrome": "100.0.4896.160",
                    "platforms": [
                        "linux-arm64"
                    ]
                },
                "tar": {
                    "electron": "18.3.0",
                    "chrome": "100.0.4896.160",
                    "platforms": [
                        "linux-x64"
                    ]
                },
                "dmg": {
                    "electron": "18.3.0",
                    "chrome": "100.0.4896.160",
                    "platforms": [
                        "darwin-arm64",
                        "darwin-x64"
                    ]
                },
                "exe": {
                    "electron": "18.3.0",
                    "chrome": "100.0.4896.160",
                    "platforms": [
                        "win32-x64"
                    ]
                }
            },
            "electronVersion": "18.3.0",
            "chromeVersion": "100.0.4896.160"
        },
        {
            "version": "0.15.0",
            "minInstallerVersion": "0.11.0",
            "maxInstallerVersion": "0.14.15",
            "isBeta": true,
            "downloads": {
                "asar": "https://releases.obsidian.md/release/obsidian-0.15.0.asar.gz"
            },
            "installerInfo": {}
        },
        {
            "version": "0.15.1",
            "minInstallerVersion": "0.11.0",
            "maxInstallerVersion": "0.14.15",
            "isBeta": true,
            "downloads": {
                "asar": "https://releases.obsidian.md/release/obsidian-0.15.1.asar.gz"
            },
            "installerInfo": {}
        },
        {
            "version": "0.15.2",
            "minInstallerVersion": "0.11.0",
            "maxInstallerVersion": "0.14.15",
            "isBeta": true,
            "downloads": {
                "asar": "https://releases.obsidian.md/release/obsidian-0.15.2.asar.gz"
            },
            "installerInfo": {}
        },
        {
            "version": "0.15.3",
            "minInstallerVersion": "0.11.0",
            "maxInstallerVersion": "0.14.15",
            "isBeta": true,
            "downloads": {
                "asar": "https://releases.obsidian.md/release/obsidian-0.15.3.asar.gz"
            },
            "installerInfo": {}
        },
        {
            "version": "0.15.4",
            "minInstallerVersion": "0.11.0",
            "maxInstallerVersion": "0.14.15",
            "isBeta": true,
            "downloads": {
                "asar": "https://releases.obsidian.md/release/obsidian-0.15.4.asar.gz"
            },
            "installerInfo": {}
        },
        {
            "version": "0.15.5",
            "minInstallerVersion": "0.11.0",
            "maxInstallerVersion": "0.14.15",
            "isBeta": true,
            "downloads": {
                "asar": "https://releases.obsidian.md/release/obsidian-0.15.5.asar.gz"
            },
            "installerInfo": {}
        },
        {
            "version": "0.15.6",
            "minInstallerVersion": "0.11.0",
            "maxInstallerVersion": "0.15.6",
            "isBeta": false,
            "gitHubRelease": "https://github.com/obsidianmd/obsidian-releases/releases/tag/v0.15.6",
            "downloads": {
                "asar": "https://github.com/obsidianmd/obsidian-releases/releases/download/v0.15.6/obsidian-0.15.6.asar.gz",
                "appImage": "https://github.com/obsidianmd/obsidian-releases/releases/download/v0.15.6/Obsidian-0.15.6.AppImage",
                "appImageArm": "https://github.com/obsidianmd/obsidian-releases/releases/download/v0.15.6/Obsidian-0.15.6-arm64.AppImage",
                "tar": "https://github.com/obsidianmd/obsidian-releases/releases/download/v0.15.6/obsidian-0.15.6.tar.gz",
                "dmg": "https://github.com/obsidianmd/obsidian-releases/releases/download/v0.15.6/Obsidian-0.15.6-universal.dmg",
                "exe": "https://github.com/obsidianmd/obsidian-releases/releases/download/v0.15.6/Obsidian.0.15.6.exe"
            },
            "installerInfo": {
                "appImage": {
                    "electron": "18.3.5",
                    "chrome": "100.0.4896.160",
                    "platforms": [
                        "linux-x64"
                    ]
                },
                "appImageArm": {
                    "electron": "18.3.5",
                    "chrome": "100.0.4896.160",
                    "platforms": [
                        "linux-arm64"
                    ]
                },
                "tar": {
                    "electron": "18.3.5",
                    "chrome": "100.0.4896.160",
                    "platforms": [
                        "linux-x64"
                    ]
                },
                "dmg": {
                    "electron": "18.3.5",
                    "chrome": "100.0.4896.160",
                    "platforms": [
                        "darwin-arm64",
                        "darwin-x64"
                    ]
                },
                "exe": {
                    "electron": "18.3.5",
                    "chrome": "100.0.4896.160",
                    "platforms": [
                        "win32-x64"
                    ]
                }
            },
            "electronVersion": "18.3.5",
            "chromeVersion": "100.0.4896.160"
        },
        {
            "version": "0.15.7",
            "minInstallerVersion": "0.11.0",
            "maxInstallerVersion": "0.15.6",
            "isBeta": true,
            "downloads": {
                "asar": "https://releases.obsidian.md/release/obsidian-0.15.7.asar.gz"
            },
            "installerInfo": {}
        },
        {
            "version": "0.15.8",
            "minInstallerVersion": "0.11.0",
            "maxInstallerVersion": "0.15.8",
            "isBeta": false,
            "gitHubRelease": "https://github.com/obsidianmd/obsidian-releases/releases/tag/v0.15.8",
            "downloads": {
                "asar": "https://github.com/obsidianmd/obsidian-releases/releases/download/v0.15.8/obsidian-0.15.8.asar.gz",
                "appImage": "https://github.com/obsidianmd/obsidian-releases/releases/download/v0.15.8/Obsidian-0.15.8.AppImage",
                "appImageArm": "https://github.com/obsidianmd/obsidian-releases/releases/download/v0.15.8/Obsidian-0.15.8-arm64.AppImage",
                "tar": "https://github.com/obsidianmd/obsidian-releases/releases/download/v0.15.8/obsidian-0.15.8.tar.gz",
                "dmg": "https://github.com/obsidianmd/obsidian-releases/releases/download/v0.15.8/Obsidian-0.15.8-universal.dmg",
                "exe": "https://github.com/obsidianmd/obsidian-releases/releases/download/v0.15.8/Obsidian.0.15.8.exe"
            },
            "installerInfo": {
                "appImage": {
                    "electron": "18.3.5",
                    "chrome": "100.0.4896.160",
                    "platforms": [
                        "linux-x64"
                    ]
                },
                "appImageArm": {
                    "electron": "18.3.5",
                    "chrome": "100.0.4896.160",
                    "platforms": [
                        "linux-arm64"
                    ]
                },
                "tar": {
                    "electron": "18.3.5",
                    "chrome": "100.0.4896.160",
                    "platforms": [
                        "linux-x64"
                    ]
                },
                "dmg": {
                    "electron": "18.3.5",
                    "chrome": "100.0.4896.160",
                    "platforms": [
                        "darwin-arm64",
                        "darwin-x64"
                    ]
                },
                "exe": {
                    "electron": "18.3.5",
                    "chrome": "100.0.4896.160",
                    "platforms": [
                        "win32-x64"
                    ]
                }
            },
            "electronVersion": "18.3.5",
            "chromeVersion": "100.0.4896.160"
        },
        {
            "version": "0.15.9",
            "minInstallerVersion": "0.11.0",
            "maxInstallerVersion": "0.15.9",
            "isBeta": false,
            "gitHubRelease": "https://github.com/obsidianmd/obsidian-releases/releases/tag/v0.15.9",
            "downloads": {
                "asar": "https://github.com/obsidianmd/obsidian-releases/releases/download/v0.15.9/obsidian-0.15.9.asar.gz",
                "appImage": "https://github.com/obsidianmd/obsidian-releases/releases/download/v0.15.9/Obsidian-0.15.9.AppImage",
                "appImageArm": "https://github.com/obsidianmd/obsidian-releases/releases/download/v0.15.9/Obsidian-0.15.9-arm64.AppImage",
                "tar": "https://github.com/obsidianmd/obsidian-releases/releases/download/v0.15.9/obsidian-0.15.9.tar.gz",
                "tarArm": "https://github.com/obsidianmd/obsidian-releases/releases/download/v0.15.9/obsidian-0.15.9-arm64.tar.gz",
                "dmg": "https://github.com/obsidianmd/obsidian-releases/releases/download/v0.15.9/Obsidian-0.15.9-universal.dmg",
                "exe": "https://github.com/obsidianmd/obsidian-releases/releases/download/v0.15.9/Obsidian.0.15.9.exe"
            },
            "installerInfo": {
                "appImage": {
                    "electron": "18.3.5",
                    "chrome": "100.0.4896.160",
                    "platforms": [
                        "linux-x64"
                    ]
                },
                "appImageArm": {
                    "electron": "18.3.5",
                    "chrome": "100.0.4896.160",
                    "platforms": [
                        "linux-arm64"
                    ]
                },
                "tar": {
                    "electron": "18.3.5",
                    "chrome": "100.0.4896.160",
                    "platforms": [
                        "linux-x64"
                    ]
                },
                "tarArm": {
                    "electron": "18.3.5",
                    "chrome": "100.0.4896.160",
                    "platforms": [
                        "linux-arm64"
                    ]
                },
                "dmg": {
                    "electron": "18.3.5",
                    "chrome": "100.0.4896.160",
                    "platforms": [
                        "darwin-arm64",
                        "darwin-x64"
                    ]
                },
                "exe": {
                    "electron": "18.3.5",
                    "chrome": "100.0.4896.160",
                    "platforms": [
                        "win32-x64"
                    ]
                }
            },
            "electronVersion": "18.3.5",
            "chromeVersion": "100.0.4896.160"
        },
        {
            "version": "0.16.0",
            "minInstallerVersion": "0.11.0",
            "maxInstallerVersion": "0.15.9",
            "isBeta": true,
            "downloads": {
                "asar": "https://releases.obsidian.md/release/obsidian-0.16.0.asar.gz"
            },
            "installerInfo": {}
        },
        {
            "version": "0.16.1",
            "minInstallerVersion": "0.11.0",
            "maxInstallerVersion": "0.15.9",
            "isBeta": true,
            "downloads": {
                "asar": "https://releases.obsidian.md/release/obsidian-0.16.1.asar.gz"
            },
            "installerInfo": {}
        },
        {
            "version": "0.16.2",
            "minInstallerVersion": "0.11.0",
            "maxInstallerVersion": "0.15.9",
            "isBeta": true,
            "downloads": {
                "asar": "https://releases.obsidian.md/release/obsidian-0.16.2.asar.gz"
            },
            "installerInfo": {}
        },
        {
            "version": "0.16.3",
            "minInstallerVersion": "0.11.0",
            "maxInstallerVersion": "0.15.9",
            "isBeta": true,
            "downloads": {
                "asar": "https://releases.obsidian.md/release/obsidian-0.16.3.asar.gz"
            },
            "installerInfo": {}
        },
        {
            "version": "0.16.4",
            "minInstallerVersion": "0.11.0",
            "maxInstallerVersion": "0.15.9",
            "isBeta": true,
            "downloads": {
                "asar": "https://releases.obsidian.md/release/obsidian-0.16.4.asar.gz"
            },
            "installerInfo": {}
        },
        {
            "version": "0.16.5",
            "minInstallerVersion": "0.11.0",
            "maxInstallerVersion": "0.15.9",
            "isBeta": true,
            "downloads": {
                "asar": "https://releases.obsidian.md/release/obsidian-0.16.5.asar.gz"
            },
            "installerInfo": {}
        },
        {
            "version": "1.0.0",
            "minInstallerVersion": "0.11.0",
            "maxInstallerVersion": "1.0.0",
            "isBeta": false,
            "gitHubRelease": "https://github.com/obsidianmd/obsidian-releases/releases/tag/v1.0.0",
            "downloads": {
                "asar": "https://github.com/obsidianmd/obsidian-releases/releases/download/v1.0.0/obsidian-1.0.0.asar.gz",
                "appImage": "https://github.com/obsidianmd/obsidian-releases/releases/download/v1.0.0/Obsidian-1.0.0.AppImage",
                "appImageArm": "https://github.com/obsidianmd/obsidian-releases/releases/download/v1.0.0/Obsidian-1.0.0-arm64.AppImage",
                "tar": "https://github.com/obsidianmd/obsidian-releases/releases/download/v1.0.0/obsidian-1.0.0.tar.gz",
                "tarArm": "https://github.com/obsidianmd/obsidian-releases/releases/download/v1.0.0/obsidian-1.0.0-arm64.tar.gz",
                "dmg": "https://github.com/obsidianmd/obsidian-releases/releases/download/v1.0.0/Obsidian-1.0.0-universal.dmg",
                "exe": "https://github.com/obsidianmd/obsidian-releases/releases/download/v1.0.0/Obsidian.1.0.0.exe"
            },
            "installerInfo": {
                "appImage": {
                    "electron": "18.3.5",
                    "chrome": "100.0.4896.160",
                    "platforms": [
                        "linux-x64"
                    ]
                },
                "appImageArm": {
                    "electron": "18.3.5",
                    "chrome": "100.0.4896.160",
                    "platforms": [
                        "linux-arm64"
                    ]
                },
                "tar": {
                    "electron": "18.3.5",
                    "chrome": "100.0.4896.160",
                    "platforms": [
                        "linux-x64"
                    ]
                },
                "tarArm": {
                    "electron": "18.3.5",
                    "chrome": "100.0.4896.160",
                    "platforms": [
                        "linux-arm64"
                    ]
                },
                "dmg": {
                    "electron": "18.3.5",
                    "chrome": "100.0.4896.160",
                    "platforms": [
                        "darwin-arm64",
                        "darwin-x64"
                    ]
                },
                "exe": {
                    "electron": "18.3.5",
                    "chrome": "100.0.4896.160",
                    "platforms": [
                        "win32-x64"
                    ]
                }
            },
            "electronVersion": "18.3.5",
            "chromeVersion": "100.0.4896.160"
        },
        {
            "version": "1.0.1",
            "minInstallerVersion": "0.11.0",
            "maxInstallerVersion": "1.0.0",
            "isBeta": true,
            "downloads": {
                "asar": "https://releases.obsidian.md/release/obsidian-1.0.1.asar.gz"
            },
            "installerInfo": {}
        },
        {
            "version": "1.0.2",
            "minInstallerVersion": "0.11.0",
            "maxInstallerVersion": "1.0.0",
            "isBeta": true,
            "downloads": {
                "asar": "https://releases.obsidian.md/release/obsidian-1.0.2.asar.gz"
            },
            "installerInfo": {}
        },
        {
            "version": "1.0.3",
            "minInstallerVersion": "0.11.0",
            "maxInstallerVersion": "1.0.3",
            "isBeta": false,
            "gitHubRelease": "https://github.com/obsidianmd/obsidian-releases/releases/tag/v1.0.3",
            "downloads": {
                "asar": "https://github.com/obsidianmd/obsidian-releases/releases/download/v1.0.3/obsidian-1.0.3.asar.gz",
                "appImage": "https://github.com/obsidianmd/obsidian-releases/releases/download/v1.0.3/Obsidian-1.0.3.AppImage",
                "appImageArm": "https://github.com/obsidianmd/obsidian-releases/releases/download/v1.0.3/Obsidian-1.0.3-arm64.AppImage",
                "tar": "https://github.com/obsidianmd/obsidian-releases/releases/download/v1.0.3/obsidian-1.0.3.tar.gz",
                "tarArm": "https://github.com/obsidianmd/obsidian-releases/releases/download/v1.0.3/obsidian-1.0.3-arm64.tar.gz",
                "dmg": "https://github.com/obsidianmd/obsidian-releases/releases/download/v1.0.3/Obsidian-1.0.3-universal.dmg",
                "exe": "https://github.com/obsidianmd/obsidian-releases/releases/download/v1.0.3/Obsidian.1.0.3.exe"
            },
            "installerInfo": {
                "appImage": {
                    "electron": "18.3.5",
                    "chrome": "100.0.4896.160",
                    "platforms": [
                        "linux-x64"
                    ]
                },
                "appImageArm": {
                    "electron": "18.3.5",
                    "chrome": "100.0.4896.160",
                    "platforms": [
                        "linux-arm64"
                    ]
                },
                "tar": {
                    "electron": "18.3.5",
                    "chrome": "100.0.4896.160",
                    "platforms": [
                        "linux-x64"
                    ]
                },
                "tarArm": {
                    "electron": "18.3.5",
                    "chrome": "100.0.4896.160",
                    "platforms": [
                        "linux-arm64"
                    ]
                },
                "dmg": {
                    "electron": "18.3.5",
                    "chrome": "100.0.4896.160",
                    "platforms": [
                        "darwin-arm64",
                        "darwin-x64"
                    ]
                },
                "exe": {
                    "electron": "18.3.5",
                    "chrome": "100.0.4896.160",
                    "platforms": [
                        "win32-x64"
                    ]
                }
            },
            "electronVersion": "18.3.5",
            "chromeVersion": "100.0.4896.160"
        },
        {
            "version": "1.1.0",
            "minInstallerVersion": "0.11.0",
            "maxInstallerVersion": "1.0.3",
            "isBeta": true,
            "downloads": {
                "asar": "https://releases.obsidian.md/release/obsidian-1.1.0.asar.gz"
            },
            "installerInfo": {}
        },
        {
            "version": "1.1.1",
            "minInstallerVersion": "0.11.0",
            "maxInstallerVersion": "1.0.3",
            "isBeta": true,
            "downloads": {
                "asar": "https://releases.obsidian.md/release/obsidian-1.1.1.asar.gz"
            },
            "installerInfo": {}
        },
        {
            "version": "1.1.2",
            "minInstallerVersion": "0.11.0",
            "maxInstallerVersion": "1.0.3",
            "isBeta": true,
            "downloads": {
                "asar": "https://releases.obsidian.md/release/obsidian-1.1.2.asar.gz"
            },
            "installerInfo": {}
        },
        {
            "version": "1.1.3",
            "minInstallerVersion": "0.11.0",
            "maxInstallerVersion": "1.0.3",
            "isBeta": true,
            "downloads": {
                "asar": "https://releases.obsidian.md/release/obsidian-1.1.3.asar.gz"
            },
            "installerInfo": {}
        },
        {
            "version": "1.1.4",
            "minInstallerVersion": "0.11.0",
            "maxInstallerVersion": "1.0.3",
            "isBeta": true,
            "downloads": {
                "asar": "https://releases.obsidian.md/release/obsidian-1.1.4.asar.gz"
            },
            "installerInfo": {}
        },
        {
            "version": "1.1.5",
            "minInstallerVersion": "0.11.0",
            "maxInstallerVersion": "1.0.3",
            "isBeta": true,
            "downloads": {
                "asar": "https://releases.obsidian.md/release/obsidian-1.1.5.asar.gz"
            },
            "installerInfo": {}
        },
        {
            "version": "1.1.6",
            "minInstallerVersion": "0.11.0",
            "maxInstallerVersion": "1.0.3",
            "isBeta": true,
            "downloads": {
                "asar": "https://releases.obsidian.md/release/obsidian-1.1.6.asar.gz"
            },
            "installerInfo": {}
        },
        {
            "version": "1.1.7",
            "minInstallerVersion": "0.11.0",
            "maxInstallerVersion": "1.0.3",
            "isBeta": true,
            "downloads": {
                "asar": "https://releases.obsidian.md/release/obsidian-1.1.7.asar.gz"
            },
            "installerInfo": {}
        },
        {
            "version": "1.1.8",
            "minInstallerVersion": "0.11.0",
            "maxInstallerVersion": "1.1.8",
            "isBeta": false,
            "gitHubRelease": "https://github.com/obsidianmd/obsidian-releases/releases/tag/v1.1.8",
            "downloads": {
                "asar": "https://github.com/obsidianmd/obsidian-releases/releases/download/v1.1.8/obsidian-1.1.8.asar.gz",
                "appImage": "https://github.com/obsidianmd/obsidian-releases/releases/download/v1.1.8/Obsidian-1.1.8.AppImage",
                "appImageArm": "https://github.com/obsidianmd/obsidian-releases/releases/download/v1.1.8/Obsidian-1.1.8-arm64.AppImage",
                "tar": "https://github.com/obsidianmd/obsidian-releases/releases/download/v1.1.8/obsidian-1.1.8.tar.gz",
                "tarArm": "https://github.com/obsidianmd/obsidian-releases/releases/download/v1.1.8/obsidian-1.1.8-arm64.tar.gz",
                "dmg": "https://github.com/obsidianmd/obsidian-releases/releases/download/v1.1.8/Obsidian-1.1.8-universal.dmg",
                "exe": "https://github.com/obsidianmd/obsidian-releases/releases/download/v1.1.8/Obsidian.1.1.8.exe"
            },
            "installerInfo": {
                "appImage": {
                    "electron": "18.3.15",
                    "chrome": "100.0.4896.160",
                    "platforms": [
                        "linux-x64"
                    ]
                },
                "appImageArm": {
                    "electron": "18.3.15",
                    "chrome": "100.0.4896.160",
                    "platforms": [
                        "linux-arm64"
                    ]
                },
                "tar": {
                    "electron": "18.3.15",
                    "chrome": "100.0.4896.160",
                    "platforms": [
                        "linux-x64"
                    ]
                },
                "tarArm": {
                    "electron": "18.3.15",
                    "chrome": "100.0.4896.160",
                    "platforms": [
                        "linux-arm64"
                    ]
                },
                "dmg": {
                    "electron": "18.3.15",
                    "chrome": "100.0.4896.160",
                    "platforms": [
                        "darwin-arm64",
                        "darwin-x64"
                    ]
                },
                "exe": {
                    "electron": "18.3.15",
                    "chrome": "100.0.4896.160",
                    "platforms": [
                        "win32-x64"
                    ]
                }
            },
            "electronVersion": "18.3.15",
            "chromeVersion": "100.0.4896.160"
        },
        {
            "version": "1.1.9",
            "minInstallerVersion": "0.11.0",
            "maxInstallerVersion": "1.1.9",
            "isBeta": false,
            "gitHubRelease": "https://github.com/obsidianmd/obsidian-releases/releases/tag/v1.1.9",
            "downloads": {
                "asar": "https://github.com/obsidianmd/obsidian-releases/releases/download/v1.1.9/obsidian-1.1.9.asar.gz",
                "appImage": "https://github.com/obsidianmd/obsidian-releases/releases/download/v1.1.9/Obsidian-1.1.9.AppImage",
                "appImageArm": "https://github.com/obsidianmd/obsidian-releases/releases/download/v1.1.9/Obsidian-1.1.9-arm64.AppImage",
                "tar": "https://github.com/obsidianmd/obsidian-releases/releases/download/v1.1.9/obsidian-1.1.9.tar.gz",
                "tarArm": "https://github.com/obsidianmd/obsidian-releases/releases/download/v1.1.9/obsidian-1.1.9-arm64.tar.gz",
                "dmg": "https://github.com/obsidianmd/obsidian-releases/releases/download/v1.1.9/Obsidian-1.1.9-universal.dmg",
                "exe": "https://github.com/obsidianmd/obsidian-releases/releases/download/v1.1.9/Obsidian.1.1.9.exe"
            },
            "installerInfo": {
                "appImage": {
                    "electron": "21.3.3",
                    "chrome": "106.0.5249.199",
                    "platforms": [
                        "linux-x64"
                    ]
                },
                "appImageArm": {
                    "electron": "21.3.3",
                    "chrome": "106.0.5249.199",
                    "platforms": [
                        "linux-arm64"
                    ]
                },
                "tar": {
                    "electron": "21.3.3",
                    "chrome": "106.0.5249.199",
                    "platforms": [
                        "linux-x64"
                    ]
                },
                "tarArm": {
                    "electron": "21.3.3",
                    "chrome": "106.0.5249.199",
                    "platforms": [
                        "linux-arm64"
                    ]
                },
                "dmg": {
                    "electron": "21.3.3",
                    "chrome": "106.0.5249.199",
                    "platforms": [
                        "darwin-arm64",
                        "darwin-x64"
                    ]
                },
                "exe": {
                    "electron": "21.3.3",
                    "chrome": "106.0.5249.199",
                    "platforms": [
                        "win32-x64"
                    ]
                }
            },
            "electronVersion": "21.3.3",
            "chromeVersion": "106.0.5249.199"
        },
        {
            "version": "1.1.10",
            "minInstallerVersion": "0.11.0",
            "maxInstallerVersion": "1.1.9",
            "isBeta": true,
            "downloads": {
                "asar": "https://releases.obsidian.md/release/obsidian-1.1.10.asar.gz"
            },
            "installerInfo": {}
        },
        {
            "version": "1.1.11",
            "minInstallerVersion": "0.11.0",
            "maxInstallerVersion": "1.1.9",
            "isBeta": true,
            "downloads": {
                "asar": "https://releases.obsidian.md/release/obsidian-1.1.11.asar.gz"
            },
            "installerInfo": {}
        },
        {
            "version": "1.1.12",
            "minInstallerVersion": "0.11.0",
            "maxInstallerVersion": "1.1.9",
            "isBeta": true,
            "downloads": {
                "asar": "https://releases.obsidian.md/release/obsidian-1.1.12.asar.gz"
            },
            "installerInfo": {}
        },
        {
            "version": "1.1.13",
            "minInstallerVersion": "0.11.0",
            "maxInstallerVersion": "1.1.9",
            "isBeta": true,
            "downloads": {
                "asar": "https://releases.obsidian.md/release/obsidian-1.1.13.asar.gz"
            },
            "installerInfo": {}
        },
        {
            "version": "1.1.14",
            "minInstallerVersion": "0.11.0",
            "maxInstallerVersion": "1.1.9",
            "isBeta": true,
            "downloads": {
                "asar": "https://releases.obsidian.md/release/obsidian-1.1.14.asar.gz"
            },
            "installerInfo": {}
        },
        {
            "version": "1.1.15",
            "minInstallerVersion": "0.11.0",
            "maxInstallerVersion": "1.1.15",
            "isBeta": false,
            "gitHubRelease": "https://github.com/obsidianmd/obsidian-releases/releases/tag/v1.1.15",
            "downloads": {
                "asar": "https://github.com/obsidianmd/obsidian-releases/releases/download/v1.1.15/obsidian-1.1.15.asar.gz",
                "appImage": "https://github.com/obsidianmd/obsidian-releases/releases/download/v1.1.15/Obsidian-1.1.15.AppImage",
                "appImageArm": "https://github.com/obsidianmd/obsidian-releases/releases/download/v1.1.15/Obsidian-1.1.15-arm64.AppImage",
                "tar": "https://github.com/obsidianmd/obsidian-releases/releases/download/v1.1.15/obsidian-1.1.15.tar.gz",
                "tarArm": "https://github.com/obsidianmd/obsidian-releases/releases/download/v1.1.15/obsidian-1.1.15-arm64.tar.gz",
                "dmg": "https://github.com/obsidianmd/obsidian-releases/releases/download/v1.1.15/Obsidian-1.1.15-universal.dmg",
                "exe": "https://github.com/obsidianmd/obsidian-releases/releases/download/v1.1.15/Obsidian.1.1.15.exe"
            },
            "installerInfo": {
                "appImage": {
                    "electron": "21.4.1",
                    "chrome": "106.0.5249.199",
                    "platforms": [
                        "linux-x64"
                    ]
                },
                "appImageArm": {
                    "electron": "21.4.1",
                    "chrome": "106.0.5249.199",
                    "platforms": [
                        "linux-arm64"
                    ]
                },
                "tar": {
                    "electron": "21.4.1",
                    "chrome": "106.0.5249.199",
                    "platforms": [
                        "linux-x64"
                    ]
                },
                "tarArm": {
                    "electron": "21.4.1",
                    "chrome": "106.0.5249.199",
                    "platforms": [
                        "linux-arm64"
                    ]
                },
                "dmg": {
                    "electron": "21.4.1",
                    "chrome": "106.0.5249.199",
                    "platforms": [
                        "darwin-arm64",
                        "darwin-x64"
                    ]
                },
                "exe": {
                    "electron": "21.4.1",
                    "chrome": "106.0.5249.199",
                    "platforms": [
                        "win32-x64"
                    ]
                }
            },
            "electronVersion": "21.4.1",
            "chromeVersion": "106.0.5249.199"
        },
        {
            "version": "1.1.16",
            "minInstallerVersion": "0.11.0",
            "maxInstallerVersion": "1.1.16",
            "isBeta": false,
            "gitHubRelease": "https://github.com/obsidianmd/obsidian-releases/releases/tag/v1.1.16",
            "downloads": {
                "asar": "https://github.com/obsidianmd/obsidian-releases/releases/download/v1.1.16/obsidian-1.1.16.asar.gz",
                "appImage": "https://github.com/obsidianmd/obsidian-releases/releases/download/v1.1.16/Obsidian-1.1.16.AppImage",
                "appImageArm": "https://github.com/obsidianmd/obsidian-releases/releases/download/v1.1.16/Obsidian-1.1.16-arm64.AppImage",
                "tar": "https://github.com/obsidianmd/obsidian-releases/releases/download/v1.1.16/obsidian-1.1.16.tar.gz",
                "tarArm": "https://github.com/obsidianmd/obsidian-releases/releases/download/v1.1.16/obsidian-1.1.16-arm64.tar.gz",
                "dmg": "https://github.com/obsidianmd/obsidian-releases/releases/download/v1.1.16/Obsidian-1.1.16-universal.dmg",
                "exe": "https://github.com/obsidianmd/obsidian-releases/releases/download/v1.1.16/Obsidian.1.1.16.exe"
            },
            "installerInfo": {
                "appImage": {
                    "electron": "21.4.1",
                    "chrome": "106.0.5249.199",
                    "platforms": [
                        "linux-x64"
                    ]
                },
                "appImageArm": {
                    "electron": "21.4.1",
                    "chrome": "106.0.5249.199",
                    "platforms": [
                        "linux-arm64"
                    ]
                },
                "tar": {
                    "electron": "21.4.1",
                    "chrome": "106.0.5249.199",
                    "platforms": [
                        "linux-x64"
                    ]
                },
                "tarArm": {
                    "electron": "21.4.1",
                    "chrome": "106.0.5249.199",
                    "platforms": [
                        "linux-arm64"
                    ]
                },
                "dmg": {
                    "electron": "21.4.1",
                    "chrome": "106.0.5249.199",
                    "platforms": [
                        "darwin-arm64",
                        "darwin-x64"
                    ]
                },
                "exe": {
                    "electron": "21.4.1",
                    "chrome": "106.0.5249.199",
                    "platforms": [
                        "win32-x64"
                    ]
                }
            },
            "electronVersion": "21.4.1",
            "chromeVersion": "106.0.5249.199"
        },
        {
            "version": "1.2.0",
            "minInstallerVersion": "0.11.0",
            "maxInstallerVersion": "1.1.16",
            "isBeta": true,
            "downloads": {
                "asar": "https://releases.obsidian.md/release/obsidian-1.2.0.asar.gz"
            },
            "installerInfo": {}
        },
        {
            "version": "1.2.1",
            "minInstallerVersion": "0.11.0",
            "maxInstallerVersion": "1.1.16",
            "isBeta": true,
            "downloads": {
                "asar": "https://releases.obsidian.md/release/obsidian-1.2.1.asar.gz"
            },
            "installerInfo": {}
        },
        {
            "version": "1.2.2",
            "minInstallerVersion": "0.11.0",
            "maxInstallerVersion": "1.1.16",
            "isBeta": true,
            "downloads": {
                "asar": "https://releases.obsidian.md/release/obsidian-1.2.2.asar.gz"
            },
            "installerInfo": {}
        },
        {
            "version": "1.2.3",
            "minInstallerVersion": "0.11.0",
            "maxInstallerVersion": "1.1.16",
            "isBeta": true,
            "downloads": {
                "asar": "https://releases.obsidian.md/release/obsidian-1.2.3.asar.gz"
            },
            "installerInfo": {}
        },
        {
            "version": "1.2.4",
            "minInstallerVersion": "0.11.0",
            "maxInstallerVersion": "1.1.16",
            "isBeta": true,
            "downloads": {
                "asar": "https://releases.obsidian.md/release/obsidian-1.2.4.asar.gz"
            },
            "installerInfo": {}
        },
        {
            "version": "1.2.5",
            "minInstallerVersion": "0.11.0",
            "maxInstallerVersion": "1.1.16",
            "isBeta": true,
            "downloads": {
                "asar": "https://releases.obsidian.md/release/obsidian-1.2.5.asar.gz"
            },
            "installerInfo": {}
        },
        {
            "version": "1.2.6",
            "minInstallerVersion": "0.11.0",
            "maxInstallerVersion": "1.1.16",
            "isBeta": true,
            "downloads": {
                "asar": "https://releases.obsidian.md/release/obsidian-1.2.6.asar.gz"
            },
            "installerInfo": {}
        },
        {
            "version": "1.2.7",
            "minInstallerVersion": "0.11.0",
            "maxInstallerVersion": "1.2.7",
            "isBeta": false,
            "gitHubRelease": "https://github.com/obsidianmd/obsidian-releases/releases/tag/v1.2.7",
            "downloads": {
                "asar": "https://github.com/obsidianmd/obsidian-releases/releases/download/v1.2.7/obsidian-1.2.7.asar.gz",
                "appImage": "https://github.com/obsidianmd/obsidian-releases/releases/download/v1.2.7/Obsidian-1.2.7.AppImage",
                "appImageArm": "https://github.com/obsidianmd/obsidian-releases/releases/download/v1.2.7/Obsidian-1.2.7-arm64.AppImage",
                "tar": "https://github.com/obsidianmd/obsidian-releases/releases/download/v1.2.7/obsidian-1.2.7.tar.gz",
                "tarArm": "https://github.com/obsidianmd/obsidian-releases/releases/download/v1.2.7/obsidian-1.2.7-arm64.tar.gz",
                "dmg": "https://github.com/obsidianmd/obsidian-releases/releases/download/v1.2.7/Obsidian-1.2.7-universal.dmg",
                "exe": "https://github.com/obsidianmd/obsidian-releases/releases/download/v1.2.7/Obsidian.1.2.7.exe"
            },
            "installerInfo": {
                "appImage": {
                    "electron": "24.1.2",
                    "chrome": "112.0.5615.87",
                    "platforms": [
                        "linux-x64"
                    ]
                },
                "appImageArm": {
                    "electron": "24.1.2",
                    "chrome": "112.0.5615.87",
                    "platforms": [
                        "linux-arm64"
                    ]
                },
                "tar": {
                    "electron": "24.1.2",
                    "chrome": "112.0.5615.87",
                    "platforms": [
                        "linux-x64"
                    ]
                },
                "tarArm": {
                    "electron": "24.1.2",
                    "chrome": "112.0.5615.87",
                    "platforms": [
                        "linux-arm64"
                    ]
                },
                "dmg": {
                    "electron": "24.1.2",
                    "chrome": "112.0.5615.87",
                    "platforms": [
                        "darwin-arm64",
                        "darwin-x64"
                    ]
                },
                "exe": {
                    "electron": "24.1.2",
                    "chrome": "112.0.5615.87",
                    "platforms": [
                        "win32-x64"
                    ]
                }
            },
            "electronVersion": "24.1.2",
            "chromeVersion": "112.0.5615.87"
        },
        {
            "version": "1.2.8",
            "minInstallerVersion": "0.11.0",
            "maxInstallerVersion": "1.2.8",
            "isBeta": false,
            "gitHubRelease": "https://github.com/obsidianmd/obsidian-releases/releases/tag/v1.2.8",
            "downloads": {
                "asar": "https://github.com/obsidianmd/obsidian-releases/releases/download/v1.2.8/obsidian-1.2.8.asar.gz",
                "appImage": "https://github.com/obsidianmd/obsidian-releases/releases/download/v1.2.8/Obsidian-1.2.8.AppImage",
                "appImageArm": "https://github.com/obsidianmd/obsidian-releases/releases/download/v1.2.8/Obsidian-1.2.8-arm64.AppImage",
                "tar": "https://github.com/obsidianmd/obsidian-releases/releases/download/v1.2.8/obsidian-1.2.8.tar.gz",
                "tarArm": "https://github.com/obsidianmd/obsidian-releases/releases/download/v1.2.8/obsidian-1.2.8-arm64.tar.gz",
                "dmg": "https://github.com/obsidianmd/obsidian-releases/releases/download/v1.2.8/Obsidian-1.2.8-universal.dmg",
                "exe": "https://github.com/obsidianmd/obsidian-releases/releases/download/v1.2.8/Obsidian.1.2.8.exe"
            },
            "installerInfo": {
                "appImage": {
                    "electron": "24.1.2",
                    "chrome": "112.0.5615.87",
                    "platforms": [
                        "linux-x64"
                    ]
                },
                "appImageArm": {
                    "electron": "24.1.2",
                    "chrome": "112.0.5615.87",
                    "platforms": [
                        "linux-arm64"
                    ]
                },
                "tar": {
                    "electron": "24.1.2",
                    "chrome": "112.0.5615.87",
                    "platforms": [
                        "linux-x64"
                    ]
                },
                "tarArm": {
                    "electron": "24.1.2",
                    "chrome": "112.0.5615.87",
                    "platforms": [
                        "linux-arm64"
                    ]
                },
                "dmg": {
                    "electron": "24.1.2",
                    "chrome": "112.0.5615.87",
                    "platforms": [
                        "darwin-arm64",
                        "darwin-x64"
                    ]
                },
                "exe": {
                    "electron": "24.1.2",
                    "chrome": "112.0.5615.87",
                    "platforms": [
                        "win32-x64"
                    ]
                }
            },
            "electronVersion": "24.1.2",
            "chromeVersion": "112.0.5615.87"
        },
        {
            "version": "1.3.0",
            "minInstallerVersion": "0.14.5",
            "maxInstallerVersion": "1.2.8",
            "isBeta": true,
            "downloads": {
                "asar": "https://releases.obsidian.md/release/obsidian-1.3.0.asar.gz"
            },
            "installerInfo": {}
        },
        {
            "version": "1.3.1",
            "minInstallerVersion": "0.14.5",
            "maxInstallerVersion": "1.2.8",
            "isBeta": true,
            "downloads": {
                "asar": "https://releases.obsidian.md/release/obsidian-1.3.1.asar.gz"
            },
            "installerInfo": {}
        },
        {
            "version": "1.3.2",
            "minInstallerVersion": "0.14.5",
            "maxInstallerVersion": "1.2.8",
            "isBeta": true,
            "downloads": {
                "asar": "https://releases.obsidian.md/release/obsidian-1.3.2.asar.gz"
            },
            "installerInfo": {}
        },
        {
            "version": "1.3.3",
            "minInstallerVersion": "0.14.5",
            "maxInstallerVersion": "1.3.3",
            "isBeta": false,
            "gitHubRelease": "https://github.com/obsidianmd/obsidian-releases/releases/tag/v1.3.3",
            "downloads": {
                "asar": "https://github.com/obsidianmd/obsidian-releases/releases/download/v1.3.3/obsidian-1.3.3.asar.gz",
                "appImage": "https://github.com/obsidianmd/obsidian-releases/releases/download/v1.3.3/Obsidian-1.3.3.AppImage",
                "appImageArm": "https://github.com/obsidianmd/obsidian-releases/releases/download/v1.3.3/Obsidian-1.3.3-arm64.AppImage",
                "tar": "https://github.com/obsidianmd/obsidian-releases/releases/download/v1.3.3/obsidian-1.3.3.tar.gz",
                "tarArm": "https://github.com/obsidianmd/obsidian-releases/releases/download/v1.3.3/obsidian-1.3.3-arm64.tar.gz",
                "dmg": "https://github.com/obsidianmd/obsidian-releases/releases/download/v1.3.3/Obsidian-1.3.3-universal.dmg",
                "exe": "https://github.com/obsidianmd/obsidian-releases/releases/download/v1.3.3/Obsidian.1.3.3.exe"
            },
            "installerInfo": {
                "appImage": {
                    "electron": "24.3.1",
                    "chrome": "112.0.5615.183",
                    "platforms": [
                        "linux-x64"
                    ]
                },
                "appImageArm": {
                    "electron": "24.3.1",
                    "chrome": "112.0.5615.183",
                    "platforms": [
                        "linux-arm64"
                    ]
                },
                "tar": {
                    "electron": "24.3.1",
                    "chrome": "112.0.5615.183",
                    "platforms": [
                        "linux-x64"
                    ]
                },
                "tarArm": {
                    "electron": "24.3.1",
                    "chrome": "112.0.5615.183",
                    "platforms": [
                        "linux-arm64"
                    ]
                },
                "dmg": {
                    "electron": "24.3.1",
                    "chrome": "112.0.5615.183",
                    "platforms": [
                        "darwin-arm64",
                        "darwin-x64"
                    ]
                },
                "exe": {
                    "electron": "24.3.1",
                    "chrome": "112.0.5615.183",
                    "platforms": [
                        "win32-x64"
                    ]
                }
            },
            "electronVersion": "24.3.1",
            "chromeVersion": "112.0.5615.183"
        },
        {
            "version": "1.3.4",
            "minInstallerVersion": "0.14.5",
            "maxInstallerVersion": "1.3.4",
            "isBeta": false,
            "gitHubRelease": "https://github.com/obsidianmd/obsidian-releases/releases/tag/v1.3.4",
            "downloads": {
                "asar": "https://github.com/obsidianmd/obsidian-releases/releases/download/v1.3.4/obsidian-1.3.4.asar.gz",
                "appImage": "https://github.com/obsidianmd/obsidian-releases/releases/download/v1.3.4/Obsidian-1.3.4.AppImage",
                "appImageArm": "https://github.com/obsidianmd/obsidian-releases/releases/download/v1.3.4/Obsidian-1.3.4-arm64.AppImage",
                "tar": "https://github.com/obsidianmd/obsidian-releases/releases/download/v1.3.4/obsidian-1.3.4.tar.gz",
                "tarArm": "https://github.com/obsidianmd/obsidian-releases/releases/download/v1.3.4/obsidian-1.3.4-arm64.tar.gz",
                "dmg": "https://github.com/obsidianmd/obsidian-releases/releases/download/v1.3.4/Obsidian-1.3.4-universal.dmg",
                "exe": "https://github.com/obsidianmd/obsidian-releases/releases/download/v1.3.4/Obsidian.1.3.4.exe"
            },
            "installerInfo": {
                "appImage": {
                    "electron": "24.3.1",
                    "chrome": "112.0.5615.183",
                    "platforms": [
                        "linux-x64"
                    ]
                },
                "appImageArm": {
                    "electron": "24.3.1",
                    "chrome": "112.0.5615.183",
                    "platforms": [
                        "linux-arm64"
                    ]
                },
                "tar": {
                    "electron": "24.3.1",
                    "chrome": "112.0.5615.183",
                    "platforms": [
                        "linux-x64"
                    ]
                },
                "tarArm": {
                    "electron": "24.3.1",
                    "chrome": "112.0.5615.183",
                    "platforms": [
                        "linux-arm64"
                    ]
                },
                "dmg": {
                    "electron": "24.3.1",
                    "chrome": "112.0.5615.183",
                    "platforms": [
                        "darwin-arm64",
                        "darwin-x64"
                    ]
                },
                "exe": {
                    "electron": "24.3.1",
                    "chrome": "112.0.5615.183",
                    "platforms": [
                        "win32-x64"
                    ]
                }
            },
            "electronVersion": "24.3.1",
            "chromeVersion": "112.0.5615.183"
        },
        {
            "version": "1.3.5",
            "minInstallerVersion": "0.14.5",
            "maxInstallerVersion": "1.3.5",
            "isBeta": false,
            "gitHubRelease": "https://github.com/obsidianmd/obsidian-releases/releases/tag/v1.3.5",
            "downloads": {
                "asar": "https://github.com/obsidianmd/obsidian-releases/releases/download/v1.3.5/obsidian-1.3.5.asar.gz",
                "appImage": "https://github.com/obsidianmd/obsidian-releases/releases/download/v1.3.5/Obsidian-1.3.5.AppImage",
                "appImageArm": "https://github.com/obsidianmd/obsidian-releases/releases/download/v1.3.5/Obsidian-1.3.5-arm64.AppImage",
                "tar": "https://github.com/obsidianmd/obsidian-releases/releases/download/v1.3.5/obsidian-1.3.5.tar.gz",
                "tarArm": "https://github.com/obsidianmd/obsidian-releases/releases/download/v1.3.5/obsidian-1.3.5-arm64.tar.gz",
                "dmg": "https://github.com/obsidianmd/obsidian-releases/releases/download/v1.3.5/Obsidian-1.3.5-universal.dmg",
                "exe": "https://github.com/obsidianmd/obsidian-releases/releases/download/v1.3.5/Obsidian.1.3.5.exe"
            },
            "installerInfo": {
                "appImage": {
                    "electron": "24.3.1",
                    "chrome": "112.0.5615.183",
                    "platforms": [
                        "linux-x64"
                    ]
                },
                "appImageArm": {
                    "electron": "24.3.1",
                    "chrome": "112.0.5615.183",
                    "platforms": [
                        "linux-arm64"
                    ]
                },
                "tar": {
                    "electron": "24.3.1",
                    "chrome": "112.0.5615.183",
                    "platforms": [
                        "linux-x64"
                    ]
                },
                "tarArm": {
                    "electron": "24.3.1",
                    "chrome": "112.0.5615.183",
                    "platforms": [
                        "linux-arm64"
                    ]
                },
                "dmg": {
                    "electron": "24.3.1",
                    "chrome": "112.0.5615.183",
                    "platforms": [
                        "darwin-arm64",
                        "darwin-x64"
                    ]
                },
                "exe": {
                    "electron": "24.3.1",
                    "chrome": "112.0.5615.183",
                    "platforms": [
                        "win32-x64"
                    ]
                }
            },
            "electronVersion": "24.3.1",
            "chromeVersion": "112.0.5615.183"
        },
        {
            "version": "1.3.6",
            "minInstallerVersion": "0.14.5",
            "maxInstallerVersion": "1.3.5",
            "isBeta": true,
            "downloads": {
                "asar": "https://releases.obsidian.md/release/obsidian-1.3.6.asar.gz"
            },
            "installerInfo": {}
        },
        {
            "version": "1.3.7",
            "minInstallerVersion": "0.14.5",
            "maxInstallerVersion": "1.3.7",
            "isBeta": false,
            "gitHubRelease": "https://github.com/obsidianmd/obsidian-releases/releases/tag/v1.3.7",
            "downloads": {
                "asar": "https://github.com/obsidianmd/obsidian-releases/releases/download/v1.3.7/obsidian-1.3.7.asar.gz",
                "appImage": "https://github.com/obsidianmd/obsidian-releases/releases/download/v1.3.7/Obsidian-1.3.7.AppImage",
                "appImageArm": "https://github.com/obsidianmd/obsidian-releases/releases/download/v1.3.7/Obsidian-1.3.7-arm64.AppImage",
                "tar": "https://github.com/obsidianmd/obsidian-releases/releases/download/v1.3.7/obsidian-1.3.7.tar.gz",
                "tarArm": "https://github.com/obsidianmd/obsidian-releases/releases/download/v1.3.7/obsidian-1.3.7-arm64.tar.gz",
                "dmg": "https://github.com/obsidianmd/obsidian-releases/releases/download/v1.3.7/Obsidian-1.3.7-universal.dmg",
                "exe": "https://github.com/obsidianmd/obsidian-releases/releases/download/v1.3.7/Obsidian.1.3.7.exe"
            },
            "installerInfo": {
                "appImage": {
                    "electron": "24.3.1",
                    "chrome": "112.0.5615.183",
                    "platforms": [
                        "linux-x64"
                    ]
                },
                "appImageArm": {
                    "electron": "24.3.1",
                    "chrome": "112.0.5615.183",
                    "platforms": [
                        "linux-arm64"
                    ]
                },
                "tar": {
                    "electron": "24.3.1",
                    "chrome": "112.0.5615.183",
                    "platforms": [
                        "linux-x64"
                    ]
                },
                "tarArm": {
                    "electron": "24.3.1",
                    "chrome": "112.0.5615.183",
                    "platforms": [
                        "linux-arm64"
                    ]
                },
                "dmg": {
                    "electron": "24.3.1",
                    "chrome": "112.0.5615.183",
                    "platforms": [
                        "darwin-arm64",
                        "darwin-x64"
                    ]
                },
                "exe": {
                    "electron": "24.3.1",
                    "chrome": "112.0.5615.183",
                    "platforms": [
                        "win32-x64"
                    ]
                }
            },
            "electronVersion": "24.3.1",
            "chromeVersion": "112.0.5615.183"
        },
        {
            "version": "1.4.0",
            "minInstallerVersion": "0.14.5",
            "maxInstallerVersion": "1.3.7",
            "isBeta": true,
            "downloads": {
                "asar": "https://releases.obsidian.md/release/obsidian-1.4.0.asar.gz"
            },
            "installerInfo": {}
        },
        {
            "version": "1.4.1",
            "minInstallerVersion": "0.14.5",
            "maxInstallerVersion": "1.3.7",
            "isBeta": true,
            "downloads": {
                "asar": "https://releases.obsidian.md/release/obsidian-1.4.1.asar.gz"
            },
            "installerInfo": {}
        },
        {
            "version": "1.4.2",
            "minInstallerVersion": "0.14.5",
            "maxInstallerVersion": "1.3.7",
            "isBeta": true,
            "downloads": {
                "asar": "https://releases.obsidian.md/release/obsidian-1.4.2.asar.gz"
            },
            "installerInfo": {}
        },
        {
            "version": "1.4.3",
            "minInstallerVersion": "0.14.5",
            "maxInstallerVersion": "1.3.7",
            "isBeta": true,
            "downloads": {
                "asar": "https://releases.obsidian.md/release/obsidian-1.4.3.asar.gz"
            },
            "installerInfo": {}
        },
        {
            "version": "1.4.4",
            "minInstallerVersion": "0.14.5",
            "maxInstallerVersion": "1.3.7",
            "isBeta": true,
            "downloads": {
                "asar": "https://releases.obsidian.md/release/obsidian-1.4.4.asar.gz"
            },
            "installerInfo": {}
        },
        {
            "version": "1.4.5",
            "minInstallerVersion": "0.14.5",
            "maxInstallerVersion": "1.4.5",
            "isBeta": false,
            "gitHubRelease": "https://github.com/obsidianmd/obsidian-releases/releases/tag/v1.4.5",
            "downloads": {
                "asar": "https://github.com/obsidianmd/obsidian-releases/releases/download/v1.4.5/obsidian-1.4.5.asar.gz",
                "appImage": "https://github.com/obsidianmd/obsidian-releases/releases/download/v1.4.5/Obsidian-1.4.5.AppImage",
                "appImageArm": "https://github.com/obsidianmd/obsidian-releases/releases/download/v1.4.5/Obsidian-1.4.5-arm64.AppImage",
                "tar": "https://github.com/obsidianmd/obsidian-releases/releases/download/v1.4.5/obsidian-1.4.5.tar.gz",
                "tarArm": "https://github.com/obsidianmd/obsidian-releases/releases/download/v1.4.5/obsidian-1.4.5-arm64.tar.gz",
                "dmg": "https://github.com/obsidianmd/obsidian-releases/releases/download/v1.4.5/Obsidian-1.4.5-universal.dmg",
                "exe": "https://github.com/obsidianmd/obsidian-releases/releases/download/v1.4.5/Obsidian.1.4.5.exe"
            },
            "installerInfo": {
                "appImage": {
                    "electron": "25.8.0",
                    "chrome": "114.0.5735.289",
                    "platforms": [
                        "linux-x64"
                    ]
                },
                "appImageArm": {
                    "electron": "25.8.0",
                    "chrome": "114.0.5735.289",
                    "platforms": [
                        "linux-arm64"
                    ]
                },
                "tar": {
                    "electron": "25.8.0",
                    "chrome": "114.0.5735.289",
                    "platforms": [
                        "linux-x64"
                    ]
                },
                "tarArm": {
                    "electron": "25.8.0",
                    "chrome": "114.0.5735.289",
                    "platforms": [
                        "linux-arm64"
                    ]
                },
                "dmg": {
                    "electron": "25.8.0",
                    "chrome": "114.0.5735.289",
                    "platforms": [
                        "darwin-arm64",
                        "darwin-x64"
                    ]
                },
                "exe": {
                    "electron": "25.8.0",
                    "chrome": "114.0.5735.289",
                    "platforms": [
                        "win32-x64"
                    ]
                }
            },
            "electronVersion": "25.8.0",
            "chromeVersion": "114.0.5735.289"
        },
        {
            "version": "1.4.6",
            "minInstallerVersion": "0.14.5",
            "maxInstallerVersion": "1.4.5",
            "isBeta": true,
            "downloads": {
                "asar": "https://releases.obsidian.md/release/obsidian-1.4.6.asar.gz"
            },
            "installerInfo": {}
        },
        {
            "version": "1.4.7",
            "minInstallerVersion": "0.14.5",
            "maxInstallerVersion": "1.4.5",
            "isBeta": true,
            "downloads": {
                "asar": "https://releases.obsidian.md/release/obsidian-1.4.7.asar.gz"
            },
            "installerInfo": {}
        },
        {
            "version": "1.4.8",
            "minInstallerVersion": "0.14.5",
            "maxInstallerVersion": "1.4.5",
            "isBeta": true,
            "downloads": {
                "asar": "https://releases.obsidian.md/release/obsidian-1.4.8.asar.gz"
            },
            "installerInfo": {}
        },
        {
            "version": "1.4.9",
            "minInstallerVersion": "0.14.5",
            "maxInstallerVersion": "1.4.5",
            "isBeta": true,
            "downloads": {
                "asar": "https://releases.obsidian.md/release/obsidian-1.4.9.asar.gz"
            },
            "installerInfo": {}
        },
        {
            "version": "1.4.10",
            "minInstallerVersion": "0.14.5",
            "maxInstallerVersion": "1.4.10",
            "isBeta": false,
            "gitHubRelease": "https://github.com/obsidianmd/obsidian-releases/releases/tag/v1.4.10",
            "downloads": {
                "asar": "https://github.com/obsidianmd/obsidian-releases/releases/download/v1.4.10/obsidian-1.4.10.asar.gz",
                "appImage": "https://github.com/obsidianmd/obsidian-releases/releases/download/v1.4.10/Obsidian-1.4.10.AppImage",
                "appImageArm": "https://github.com/obsidianmd/obsidian-releases/releases/download/v1.4.10/Obsidian-1.4.10-arm64.AppImage",
                "tar": "https://github.com/obsidianmd/obsidian-releases/releases/download/v1.4.10/obsidian-1.4.10.tar.gz",
                "tarArm": "https://github.com/obsidianmd/obsidian-releases/releases/download/v1.4.10/obsidian-1.4.10-arm64.tar.gz",
                "dmg": "https://github.com/obsidianmd/obsidian-releases/releases/download/v1.4.10/Obsidian-1.4.10-universal.dmg",
                "exe": "https://github.com/obsidianmd/obsidian-releases/releases/download/v1.4.10/Obsidian.1.4.10.exe"
            },
            "installerInfo": {
                "appImage": {
                    "electron": "25.8.0",
                    "chrome": "114.0.5735.289",
                    "platforms": [
                        "linux-x64"
                    ]
                },
                "appImageArm": {
                    "electron": "25.8.0",
                    "chrome": "114.0.5735.289",
                    "platforms": [
                        "linux-arm64"
                    ]
                },
                "tar": {
                    "electron": "25.8.0",
                    "chrome": "114.0.5735.289",
                    "platforms": [
                        "linux-x64"
                    ]
                },
                "tarArm": {
                    "electron": "25.8.0",
                    "chrome": "114.0.5735.289",
                    "platforms": [
                        "linux-arm64"
                    ]
                },
                "dmg": {
                    "electron": "25.8.0",
                    "chrome": "114.0.5735.289",
                    "platforms": [
                        "darwin-arm64",
                        "darwin-x64"
                    ]
                },
                "exe": {
                    "electron": "25.8.0",
                    "chrome": "114.0.5735.289",
                    "platforms": [
                        "win32-x64"
                    ]
                }
            },
            "electronVersion": "25.8.0",
            "chromeVersion": "114.0.5735.289"
        },
        {
            "version": "1.4.11",
            "minInstallerVersion": "0.14.5",
            "maxInstallerVersion": "1.4.11",
            "isBeta": false,
            "gitHubRelease": "https://github.com/obsidianmd/obsidian-releases/releases/tag/v1.4.11",
            "downloads": {
                "asar": "https://github.com/obsidianmd/obsidian-releases/releases/download/v1.4.11/obsidian-1.4.11.asar.gz",
                "appImage": "https://github.com/obsidianmd/obsidian-releases/releases/download/v1.4.11/Obsidian-1.4.11.AppImage",
                "appImageArm": "https://github.com/obsidianmd/obsidian-releases/releases/download/v1.4.11/Obsidian-1.4.11-arm64.AppImage",
                "tar": "https://github.com/obsidianmd/obsidian-releases/releases/download/v1.4.11/obsidian-1.4.11.tar.gz",
                "tarArm": "https://github.com/obsidianmd/obsidian-releases/releases/download/v1.4.11/obsidian-1.4.11-arm64.tar.gz",
                "dmg": "https://github.com/obsidianmd/obsidian-releases/releases/download/v1.4.11/Obsidian-1.4.11-universal.dmg",
                "exe": "https://github.com/obsidianmd/obsidian-releases/releases/download/v1.4.11/Obsidian.1.4.11.exe"
            },
            "installerInfo": {
                "appImage": {
                    "electron": "25.8.0",
                    "chrome": "114.0.5735.289",
                    "platforms": [
                        "linux-x64"
                    ]
                },
                "appImageArm": {
                    "electron": "25.8.0",
                    "chrome": "114.0.5735.289",
                    "platforms": [
                        "linux-arm64"
                    ]
                },
                "tar": {
                    "electron": "25.8.0",
                    "chrome": "114.0.5735.289",
                    "platforms": [
                        "linux-x64"
                    ]
                },
                "tarArm": {
                    "electron": "25.8.0",
                    "chrome": "114.0.5735.289",
                    "platforms": [
                        "linux-arm64"
                    ]
                },
                "dmg": {
                    "electron": "25.8.0",
                    "chrome": "114.0.5735.289",
                    "platforms": [
                        "darwin-arm64",
                        "darwin-x64"
                    ]
                },
                "exe": {
                    "electron": "25.8.0",
                    "chrome": "114.0.5735.289",
                    "platforms": [
                        "win32-x64"
                    ]
                }
            },
            "electronVersion": "25.8.0",
            "chromeVersion": "114.0.5735.289"
        },
        {
            "version": "1.4.12",
            "minInstallerVersion": "0.14.5",
            "maxInstallerVersion": "1.4.12",
            "isBeta": false,
            "gitHubRelease": "https://github.com/obsidianmd/obsidian-releases/releases/tag/v1.4.12",
            "downloads": {
                "asar": "https://github.com/obsidianmd/obsidian-releases/releases/download/v1.4.12/obsidian-1.4.12.asar.gz",
                "appImage": "https://github.com/obsidianmd/obsidian-releases/releases/download/v1.4.12/Obsidian-1.4.12.AppImage",
                "appImageArm": "https://github.com/obsidianmd/obsidian-releases/releases/download/v1.4.12/Obsidian-1.4.12-arm64.AppImage",
                "tar": "https://github.com/obsidianmd/obsidian-releases/releases/download/v1.4.12/obsidian-1.4.12.tar.gz",
                "tarArm": "https://github.com/obsidianmd/obsidian-releases/releases/download/v1.4.12/obsidian-1.4.12-arm64.tar.gz",
                "dmg": "https://github.com/obsidianmd/obsidian-releases/releases/download/v1.4.12/Obsidian-1.4.12-universal.dmg",
                "exe": "https://github.com/obsidianmd/obsidian-releases/releases/download/v1.4.12/Obsidian.1.4.12.exe"
            },
            "installerInfo": {
                "appImage": {
                    "electron": "25.8.0",
                    "chrome": "114.0.5735.289",
                    "platforms": [
                        "linux-x64"
                    ]
                },
                "appImageArm": {
                    "electron": "25.8.0",
                    "chrome": "114.0.5735.289",
                    "platforms": [
                        "linux-arm64"
                    ]
                },
                "tar": {
                    "electron": "25.8.0",
                    "chrome": "114.0.5735.289",
                    "platforms": [
                        "linux-x64"
                    ]
                },
                "tarArm": {
                    "electron": "25.8.0",
                    "chrome": "114.0.5735.289",
                    "platforms": [
                        "linux-arm64"
                    ]
                },
                "dmg": {
                    "electron": "25.8.0",
                    "chrome": "114.0.5735.289",
                    "platforms": [
                        "darwin-arm64",
                        "darwin-x64"
                    ]
                },
                "exe": {
                    "electron": "25.8.0",
                    "chrome": "114.0.5735.289",
                    "platforms": [
                        "win32-x64"
                    ]
                }
            },
            "electronVersion": "25.8.0",
            "chromeVersion": "114.0.5735.289"
        },
        {
            "version": "1.4.13",
            "minInstallerVersion": "0.14.5",
            "maxInstallerVersion": "1.4.13",
            "isBeta": false,
            "gitHubRelease": "https://github.com/obsidianmd/obsidian-releases/releases/tag/v1.4.13",
            "downloads": {
                "asar": "https://github.com/obsidianmd/obsidian-releases/releases/download/v1.4.13/obsidian-1.4.13.asar.gz",
                "appImage": "https://github.com/obsidianmd/obsidian-releases/releases/download/v1.4.13/Obsidian-1.4.13.AppImage",
                "appImageArm": "https://github.com/obsidianmd/obsidian-releases/releases/download/v1.4.13/Obsidian-1.4.13-arm64.AppImage",
                "tar": "https://github.com/obsidianmd/obsidian-releases/releases/download/v1.4.13/obsidian-1.4.13.tar.gz",
                "tarArm": "https://github.com/obsidianmd/obsidian-releases/releases/download/v1.4.13/obsidian-1.4.13-arm64.tar.gz",
                "dmg": "https://github.com/obsidianmd/obsidian-releases/releases/download/v1.4.13/Obsidian-1.4.13-universal.dmg",
                "exe": "https://github.com/obsidianmd/obsidian-releases/releases/download/v1.4.13/Obsidian.1.4.13.exe"
            },
            "installerInfo": {
                "appImage": {
                    "electron": "25.8.1",
                    "chrome": "114.0.5735.289",
                    "platforms": [
                        "linux-x64"
                    ]
                },
                "appImageArm": {
                    "electron": "25.8.1",
                    "chrome": "114.0.5735.289",
                    "platforms": [
                        "linux-arm64"
                    ]
                },
                "tar": {
                    "electron": "25.8.1",
                    "chrome": "114.0.5735.289",
                    "platforms": [
                        "linux-x64"
                    ]
                },
                "tarArm": {
                    "electron": "25.8.1",
                    "chrome": "114.0.5735.289",
                    "platforms": [
                        "linux-arm64"
                    ]
                },
                "dmg": {
                    "electron": "25.8.1",
                    "chrome": "114.0.5735.289",
                    "platforms": [
                        "darwin-arm64",
                        "darwin-x64"
                    ]
                },
                "exe": {
                    "electron": "25.8.1",
                    "chrome": "114.0.5735.289",
                    "platforms": [
                        "win32-x64"
                    ]
                }
            },
            "electronVersion": "25.8.1",
            "chromeVersion": "114.0.5735.289"
        },
        {
            "version": "1.4.14",
            "minInstallerVersion": "0.14.5",
            "maxInstallerVersion": "1.4.14",
            "isBeta": false,
            "gitHubRelease": "https://github.com/obsidianmd/obsidian-releases/releases/tag/v1.4.14",
            "downloads": {
                "asar": "https://github.com/obsidianmd/obsidian-releases/releases/download/v1.4.14/obsidian-1.4.14.asar.gz",
                "appImage": "https://github.com/obsidianmd/obsidian-releases/releases/download/v1.4.14/Obsidian-1.4.14.AppImage",
                "appImageArm": "https://github.com/obsidianmd/obsidian-releases/releases/download/v1.4.14/Obsidian-1.4.14-arm64.AppImage",
                "tar": "https://github.com/obsidianmd/obsidian-releases/releases/download/v1.4.14/obsidian-1.4.14.tar.gz",
                "tarArm": "https://github.com/obsidianmd/obsidian-releases/releases/download/v1.4.14/obsidian-1.4.14-arm64.tar.gz",
                "dmg": "https://github.com/obsidianmd/obsidian-releases/releases/download/v1.4.14/Obsidian-1.4.14-universal.dmg",
                "exe": "https://github.com/obsidianmd/obsidian-releases/releases/download/v1.4.14/Obsidian.1.4.14.exe"
            },
            "installerInfo": {
                "appImage": {
                    "electron": "25.8.1",
                    "chrome": "114.0.5735.289",
                    "platforms": [
                        "linux-x64"
                    ]
                },
                "appImageArm": {
                    "electron": "25.8.1",
                    "chrome": "114.0.5735.289",
                    "platforms": [
                        "linux-arm64"
                    ]
                },
                "tar": {
                    "electron": "25.8.1",
                    "chrome": "114.0.5735.289",
                    "platforms": [
                        "linux-x64"
                    ]
                },
                "tarArm": {
                    "electron": "25.8.1",
                    "chrome": "114.0.5735.289",
                    "platforms": [
                        "linux-arm64"
                    ]
                },
                "dmg": {
                    "electron": "25.8.1",
                    "chrome": "114.0.5735.289",
                    "platforms": [
                        "darwin-arm64",
                        "darwin-x64"
                    ]
                },
                "exe": {
                    "electron": "25.8.1",
                    "chrome": "114.0.5735.289",
                    "platforms": [
                        "win32-x64"
                    ]
                }
            },
            "electronVersion": "25.8.1",
            "chromeVersion": "114.0.5735.289"
        },
        {
            "version": "1.4.15",
            "minInstallerVersion": "0.14.5",
            "maxInstallerVersion": "1.4.14",
            "isBeta": true,
            "downloads": {
                "asar": "https://releases.obsidian.md/release/obsidian-1.4.15.asar.gz"
            },
            "installerInfo": {}
        },
        {
            "version": "1.4.16",
            "minInstallerVersion": "0.14.5",
            "maxInstallerVersion": "1.4.16",
            "isBeta": false,
            "gitHubRelease": "https://github.com/obsidianmd/obsidian-releases/releases/tag/v1.4.16",
            "downloads": {
                "asar": "https://github.com/obsidianmd/obsidian-releases/releases/download/v1.4.16/obsidian-1.4.16.asar.gz",
                "appImage": "https://github.com/obsidianmd/obsidian-releases/releases/download/v1.4.16/Obsidian-1.4.16.AppImage",
                "appImageArm": "https://github.com/obsidianmd/obsidian-releases/releases/download/v1.4.16/Obsidian-1.4.16-arm64.AppImage",
                "tar": "https://github.com/obsidianmd/obsidian-releases/releases/download/v1.4.16/obsidian-1.4.16.tar.gz",
                "tarArm": "https://github.com/obsidianmd/obsidian-releases/releases/download/v1.4.16/obsidian-1.4.16-arm64.tar.gz",
                "dmg": "https://github.com/obsidianmd/obsidian-releases/releases/download/v1.4.16/Obsidian-1.4.16-universal.dmg",
                "exe": "https://github.com/obsidianmd/obsidian-releases/releases/download/v1.4.16/Obsidian.1.4.16.exe"
            },
            "installerInfo": {
                "appImage": {
                    "electron": "25.8.1",
                    "chrome": "114.0.5735.289",
                    "platforms": [
                        "linux-x64"
                    ]
                },
                "appImageArm": {
                    "electron": "25.8.1",
                    "chrome": "114.0.5735.289",
                    "platforms": [
                        "linux-arm64"
                    ]
                },
                "tar": {
                    "electron": "25.8.1",
                    "chrome": "114.0.5735.289",
                    "platforms": [
                        "linux-x64"
                    ]
                },
                "tarArm": {
                    "electron": "25.8.1",
                    "chrome": "114.0.5735.289",
                    "platforms": [
                        "linux-arm64"
                    ]
                },
                "dmg": {
                    "electron": "25.8.1",
                    "chrome": "114.0.5735.289",
                    "platforms": [
                        "darwin-arm64",
                        "darwin-x64"
                    ]
                },
                "exe": {
                    "electron": "25.8.1",
                    "chrome": "114.0.5735.289",
                    "platforms": [
                        "win32-x64"
                    ]
                }
            },
            "electronVersion": "25.8.1",
            "chromeVersion": "114.0.5735.289"
        },
        {
            "version": "1.5.0",
            "minInstallerVersion": "0.14.5",
            "maxInstallerVersion": "1.4.16",
            "isBeta": true,
            "downloads": {
                "asar": "https://releases.obsidian.md/release/obsidian-1.5.0.asar.gz"
            },
            "installerInfo": {}
        },
        {
            "version": "1.5.1",
            "minInstallerVersion": "0.14.5",
            "maxInstallerVersion": "1.4.16",
            "isBeta": true,
            "downloads": {
                "asar": "https://releases.obsidian.md/release/obsidian-1.5.1.asar.gz"
            },
            "installerInfo": {}
        },
        {
            "version": "1.5.2",
            "minInstallerVersion": "0.14.5",
            "maxInstallerVersion": "1.4.16",
            "isBeta": true,
            "downloads": {
                "asar": "https://releases.obsidian.md/release/obsidian-1.5.2.asar.gz"
            },
            "installerInfo": {}
        },
        {
            "version": "1.5.3",
            "minInstallerVersion": "1.1.9",
            "maxInstallerVersion": "1.5.3",
            "isBeta": false,
            "gitHubRelease": "https://github.com/obsidianmd/obsidian-releases/releases/tag/v1.5.3",
            "downloads": {
                "asar": "https://github.com/obsidianmd/obsidian-releases/releases/download/v1.5.3/obsidian-1.5.3.asar.gz",
                "appImage": "https://github.com/obsidianmd/obsidian-releases/releases/download/v1.5.3/Obsidian-1.5.3.AppImage",
                "appImageArm": "https://github.com/obsidianmd/obsidian-releases/releases/download/v1.5.3/Obsidian-1.5.3-arm64.AppImage",
                "tar": "https://github.com/obsidianmd/obsidian-releases/releases/download/v1.5.3/obsidian-1.5.3.tar.gz",
                "tarArm": "https://github.com/obsidianmd/obsidian-releases/releases/download/v1.5.3/obsidian-1.5.3-arm64.tar.gz",
                "dmg": "https://github.com/obsidianmd/obsidian-releases/releases/download/v1.5.3/Obsidian-1.5.3-universal.dmg",
                "exe": "https://github.com/obsidianmd/obsidian-releases/releases/download/v1.5.3/Obsidian.1.5.3.exe"
            },
            "installerInfo": {
                "appImage": {
                    "electron": "25.8.1",
                    "chrome": "114.0.5735.289",
                    "platforms": [
                        "linux-x64"
                    ]
                },
                "appImageArm": {
                    "electron": "25.8.1",
                    "chrome": "114.0.5735.289",
                    "platforms": [
                        "linux-arm64"
                    ]
                },
                "tar": {
                    "electron": "25.8.1",
                    "chrome": "114.0.5735.289",
                    "platforms": [
                        "linux-x64"
                    ]
                },
                "tarArm": {
                    "electron": "25.8.1",
                    "chrome": "114.0.5735.289",
                    "platforms": [
                        "linux-arm64"
                    ]
                },
                "dmg": {
                    "electron": "25.8.1",
                    "chrome": "114.0.5735.289",
                    "platforms": [
                        "darwin-arm64",
                        "darwin-x64"
                    ]
                },
                "exe": {
                    "electron": "25.8.1",
                    "chrome": "114.0.5735.289",
                    "platforms": [
                        "win32-x64"
                    ]
                }
            },
            "electronVersion": "25.8.1",
            "chromeVersion": "114.0.5735.289"
        },
        {
            "version": "1.5.4",
            "minInstallerVersion": "1.1.9",
            "maxInstallerVersion": "1.5.3",
            "isBeta": true,
            "downloads": {
                "asar": "https://releases.obsidian.md/release/obsidian-1.5.4.asar.gz"
            },
            "installerInfo": {}
        },
        {
            "version": "1.5.5",
            "minInstallerVersion": "1.1.9",
            "maxInstallerVersion": "1.5.3",
            "isBeta": true,
            "downloads": {
                "asar": "https://releases.obsidian.md/release/obsidian-1.5.5.asar.gz"
            },
            "installerInfo": {}
        },
        {
            "version": "1.5.6",
            "minInstallerVersion": "1.1.9",
            "maxInstallerVersion": "1.5.3",
            "isBeta": true,
            "downloads": {
                "asar": "https://releases.obsidian.md/release/obsidian-1.5.6.asar.gz"
            },
            "installerInfo": {}
        },
        {
            "version": "1.5.7",
            "minInstallerVersion": "1.1.9",
            "maxInstallerVersion": "1.5.3",
            "isBeta": true,
            "downloads": {
                "asar": "https://releases.obsidian.md/release/obsidian-1.5.7.asar.gz"
            },
            "installerInfo": {}
        },
        {
            "version": "1.5.8",
            "minInstallerVersion": "1.1.9",
            "maxInstallerVersion": "1.5.8",
            "isBeta": false,
            "gitHubRelease": "https://github.com/obsidianmd/obsidian-releases/releases/tag/v1.5.8",
            "downloads": {
                "asar": "https://github.com/obsidianmd/obsidian-releases/releases/download/v1.5.8/obsidian-1.5.8.asar.gz",
                "appImage": "https://github.com/obsidianmd/obsidian-releases/releases/download/v1.5.8/Obsidian-1.5.8.AppImage",
                "appImageArm": "https://github.com/obsidianmd/obsidian-releases/releases/download/v1.5.8/Obsidian-1.5.8-arm64.AppImage",
                "tar": "https://github.com/obsidianmd/obsidian-releases/releases/download/v1.5.8/obsidian-1.5.8.tar.gz",
                "tarArm": "https://github.com/obsidianmd/obsidian-releases/releases/download/v1.5.8/obsidian-1.5.8-arm64.tar.gz",
                "dmg": "https://github.com/obsidianmd/obsidian-releases/releases/download/v1.5.8/Obsidian-1.5.8-universal.dmg",
                "exe": "https://github.com/obsidianmd/obsidian-releases/releases/download/v1.5.8/Obsidian.1.5.8.exe",
                "apk": "https://github.com/obsidianmd/obsidian-releases/releases/download/v1.5.8/Obsidian-1.5.8.apk"
            },
            "installerInfo": {
                "appImage": {
                    "electron": "28.2.3",
                    "chrome": "120.0.6099.283",
                    "platforms": [
                        "linux-x64"
                    ]
                },
                "appImageArm": {
                    "electron": "28.2.3",
                    "chrome": "120.0.6099.283",
                    "platforms": [
                        "linux-arm64"
                    ]
                },
                "tar": {
                    "electron": "28.2.3",
                    "chrome": "120.0.6099.283",
                    "platforms": [
                        "linux-x64"
                    ]
                },
                "tarArm": {
                    "electron": "28.2.3",
                    "chrome": "120.0.6099.283",
                    "platforms": [
                        "linux-arm64"
                    ]
                },
                "dmg": {
                    "electron": "28.2.3",
                    "chrome": "120.0.6099.283",
                    "platforms": [
                        "darwin-arm64",
                        "darwin-x64"
                    ]
                },
                "exe": {
                    "electron": "28.2.3",
                    "chrome": "120.0.6099.283",
                    "platforms": [
                        "win32-x64"
                    ]
                }
            },
            "electronVersion": "28.2.3",
            "chromeVersion": "120.0.6099.283"
        },
        {
            "version": "1.5.9",
            "minInstallerVersion": "1.1.9",
            "maxInstallerVersion": "1.5.8",
            "isBeta": true,
            "downloads": {
                "asar": "https://releases.obsidian.md/release/obsidian-1.5.9.asar.gz"
            },
            "installerInfo": {}
        },
        {
            "version": "1.5.10",
            "minInstallerVersion": "1.1.9",
            "maxInstallerVersion": "1.5.8",
            "isBeta": true,
            "downloads": {
                "asar": "https://releases.obsidian.md/release/obsidian-1.5.10.asar.gz"
            },
            "installerInfo": {}
        },
        {
            "version": "1.5.11",
            "minInstallerVersion": "1.1.9",
            "maxInstallerVersion": "1.5.11",
            "isBeta": false,
            "gitHubRelease": "https://github.com/obsidianmd/obsidian-releases/releases/tag/v1.5.11",
            "downloads": {
                "asar": "https://github.com/obsidianmd/obsidian-releases/releases/download/v1.5.11/obsidian-1.5.11.asar.gz",
                "appImage": "https://github.com/obsidianmd/obsidian-releases/releases/download/v1.5.11/Obsidian-1.5.11.AppImage",
                "appImageArm": "https://github.com/obsidianmd/obsidian-releases/releases/download/v1.5.11/Obsidian-1.5.11-arm64.AppImage",
                "tar": "https://github.com/obsidianmd/obsidian-releases/releases/download/v1.5.11/obsidian-1.5.11.tar.gz",
                "tarArm": "https://github.com/obsidianmd/obsidian-releases/releases/download/v1.5.11/obsidian-1.5.11-arm64.tar.gz",
                "dmg": "https://github.com/obsidianmd/obsidian-releases/releases/download/v1.5.11/Obsidian-1.5.11-universal.dmg",
                "exe": "https://github.com/obsidianmd/obsidian-releases/releases/download/v1.5.11/Obsidian.1.5.11.exe",
                "apk": "https://github.com/obsidianmd/obsidian-releases/releases/download/v1.5.11/Obsidian-1.5.11.apk"
            },
            "installerInfo": {
                "appImage": {
                    "electron": "28.2.3",
                    "chrome": "120.0.6099.283",
                    "platforms": [
                        "linux-x64"
                    ]
                },
                "appImageArm": {
                    "electron": "28.2.3",
                    "chrome": "120.0.6099.283",
                    "platforms": [
                        "linux-arm64"
                    ]
                },
                "tar": {
                    "electron": "28.2.3",
                    "chrome": "120.0.6099.283",
                    "platforms": [
                        "linux-x64"
                    ]
                },
                "tarArm": {
                    "electron": "28.2.3",
                    "chrome": "120.0.6099.283",
                    "platforms": [
                        "linux-arm64"
                    ]
                },
                "dmg": {
                    "electron": "28.2.3",
                    "chrome": "120.0.6099.283",
                    "platforms": [
                        "darwin-arm64",
                        "darwin-x64"
                    ]
                },
                "exe": {
                    "electron": "28.2.3",
                    "chrome": "120.0.6099.283",
                    "platforms": [
                        "win32-x64"
                    ]
                }
            },
            "electronVersion": "28.2.3",
            "chromeVersion": "120.0.6099.283"
        },
        {
            "version": "1.5.12",
            "minInstallerVersion": "1.1.9",
            "maxInstallerVersion": "1.5.12",
            "isBeta": false,
            "gitHubRelease": "https://github.com/obsidianmd/obsidian-releases/releases/tag/v1.5.12",
            "downloads": {
                "asar": "https://github.com/obsidianmd/obsidian-releases/releases/download/v1.5.12/obsidian-1.5.12.asar.gz",
                "appImage": "https://github.com/obsidianmd/obsidian-releases/releases/download/v1.5.12/Obsidian-1.5.12.AppImage",
                "appImageArm": "https://github.com/obsidianmd/obsidian-releases/releases/download/v1.5.12/Obsidian-1.5.12-arm64.AppImage",
                "tar": "https://github.com/obsidianmd/obsidian-releases/releases/download/v1.5.12/obsidian-1.5.12.tar.gz",
                "tarArm": "https://github.com/obsidianmd/obsidian-releases/releases/download/v1.5.12/obsidian-1.5.12-arm64.tar.gz",
                "dmg": "https://github.com/obsidianmd/obsidian-releases/releases/download/v1.5.12/Obsidian-1.5.12-universal.dmg",
                "exe": "https://github.com/obsidianmd/obsidian-releases/releases/download/v1.5.12/Obsidian.1.5.12.exe",
                "apk": "https://github.com/obsidianmd/obsidian-releases/releases/download/v1.5.12/Obsidian-1.5.12.apk"
            },
            "installerInfo": {
                "appImage": {
                    "electron": "28.2.3",
                    "chrome": "120.0.6099.283",
                    "platforms": [
                        "linux-x64"
                    ]
                },
                "appImageArm": {
                    "electron": "28.2.3",
                    "chrome": "120.0.6099.283",
                    "platforms": [
                        "linux-arm64"
                    ]
                },
                "tar": {
                    "electron": "28.2.3",
                    "chrome": "120.0.6099.283",
                    "platforms": [
                        "linux-x64"
                    ]
                },
                "tarArm": {
                    "electron": "28.2.3",
                    "chrome": "120.0.6099.283",
                    "platforms": [
                        "linux-arm64"
                    ]
                },
                "dmg": {
                    "electron": "28.2.3",
                    "chrome": "120.0.6099.283",
                    "platforms": [
                        "darwin-arm64",
                        "darwin-x64"
                    ]
                },
                "exe": {
                    "electron": "28.2.3",
                    "chrome": "120.0.6099.283",
                    "platforms": [
                        "win32-x64"
                    ]
                }
            },
            "electronVersion": "28.2.3",
            "chromeVersion": "120.0.6099.283"
        },
        {
            "version": "1.6.0",
            "minInstallerVersion": "1.1.9",
            "maxInstallerVersion": "1.5.12",
            "isBeta": true,
            "downloads": {
                "asar": "https://releases.obsidian.md/release/obsidian-1.6.0.asar.gz"
            },
            "installerInfo": {}
        },
        {
            "version": "1.6.1",
            "minInstallerVersion": "1.1.9",
            "maxInstallerVersion": "1.5.12",
            "isBeta": true,
            "downloads": {
                "asar": "https://releases.obsidian.md/release/obsidian-1.6.1.asar.gz"
            },
            "installerInfo": {}
        },
        {
            "version": "1.6.2",
            "minInstallerVersion": "1.1.9",
            "maxInstallerVersion": "1.6.2",
            "isBeta": false,
            "gitHubRelease": "https://github.com/obsidianmd/obsidian-releases/releases/tag/v1.6.2",
            "downloads": {
                "asar": "https://github.com/obsidianmd/obsidian-releases/releases/download/v1.6.2/obsidian-1.6.2.asar.gz",
                "appImage": "https://github.com/obsidianmd/obsidian-releases/releases/download/v1.6.2/Obsidian-1.6.2.AppImage",
                "appImageArm": "https://github.com/obsidianmd/obsidian-releases/releases/download/v1.6.2/Obsidian-1.6.2-arm64.AppImage",
                "tar": "https://github.com/obsidianmd/obsidian-releases/releases/download/v1.6.2/obsidian-1.6.2.tar.gz",
                "tarArm": "https://github.com/obsidianmd/obsidian-releases/releases/download/v1.6.2/obsidian-1.6.2-arm64.tar.gz",
                "dmg": "https://github.com/obsidianmd/obsidian-releases/releases/download/v1.6.2/Obsidian-1.6.2-universal.dmg",
                "exe": "https://github.com/obsidianmd/obsidian-releases/releases/download/v1.6.2/Obsidian.1.6.2.exe",
                "apk": "https://github.com/obsidianmd/obsidian-releases/releases/download/v1.6.2/Obsidian-1.6.2.apk"
            },
            "installerInfo": {
                "appImage": {
                    "electron": "28.3.3",
                    "chrome": "120.0.6099.291",
                    "platforms": [
                        "linux-x64"
                    ]
                },
                "appImageArm": {
                    "electron": "28.3.3",
                    "chrome": "120.0.6099.291",
                    "platforms": [
                        "linux-arm64"
                    ]
                },
                "tar": {
                    "electron": "28.3.3",
                    "chrome": "120.0.6099.291",
                    "platforms": [
                        "linux-x64"
                    ]
                },
                "tarArm": {
                    "electron": "28.3.3",
                    "chrome": "120.0.6099.291",
                    "platforms": [
                        "linux-arm64"
                    ]
                },
                "dmg": {
                    "electron": "28.3.3",
                    "chrome": "120.0.6099.291",
                    "platforms": [
                        "darwin-arm64",
                        "darwin-x64"
                    ]
                },
                "exe": {
                    "electron": "28.3.3",
                    "chrome": "120.0.6099.291",
                    "platforms": [
                        "win32-x64"
                    ]
                }
            },
            "electronVersion": "28.3.3",
            "chromeVersion": "120.0.6099.291"
        },
        {
            "version": "1.6.3",
            "minInstallerVersion": "1.1.9",
            "maxInstallerVersion": "1.6.3",
            "isBeta": false,
            "gitHubRelease": "https://github.com/obsidianmd/obsidian-releases/releases/tag/v1.6.3",
            "downloads": {
                "asar": "https://github.com/obsidianmd/obsidian-releases/releases/download/v1.6.3/obsidian-1.6.3.asar.gz",
                "appImage": "https://github.com/obsidianmd/obsidian-releases/releases/download/v1.6.3/Obsidian-1.6.3.AppImage",
                "appImageArm": "https://github.com/obsidianmd/obsidian-releases/releases/download/v1.6.3/Obsidian-1.6.3-arm64.AppImage",
                "tar": "https://github.com/obsidianmd/obsidian-releases/releases/download/v1.6.3/obsidian-1.6.3.tar.gz",
                "tarArm": "https://github.com/obsidianmd/obsidian-releases/releases/download/v1.6.3/obsidian-1.6.3-arm64.tar.gz",
                "dmg": "https://github.com/obsidianmd/obsidian-releases/releases/download/v1.6.3/Obsidian-1.6.3-universal.dmg",
                "exe": "https://github.com/obsidianmd/obsidian-releases/releases/download/v1.6.3/Obsidian.1.6.3.exe",
                "apk": "https://github.com/obsidianmd/obsidian-releases/releases/download/v1.6.3/Obsidian-1.6.3.apk"
            },
            "installerInfo": {
                "appImage": {
                    "electron": "28.3.3",
                    "chrome": "120.0.6099.291",
                    "platforms": [
                        "linux-x64"
                    ]
                },
                "appImageArm": {
                    "electron": "28.3.3",
                    "chrome": "120.0.6099.291",
                    "platforms": [
                        "linux-arm64"
                    ]
                },
                "tar": {
                    "electron": "28.3.3",
                    "chrome": "120.0.6099.291",
                    "platforms": [
                        "linux-x64"
                    ]
                },
                "tarArm": {
                    "electron": "28.3.3",
                    "chrome": "120.0.6099.291",
                    "platforms": [
                        "linux-arm64"
                    ]
                },
                "dmg": {
                    "electron": "28.3.3",
                    "chrome": "120.0.6099.291",
                    "platforms": [
                        "darwin-arm64",
                        "darwin-x64"
                    ]
                },
                "exe": {
                    "electron": "28.3.3",
                    "chrome": "120.0.6099.291",
                    "platforms": [
                        "win32-x64"
                    ]
                }
            },
            "electronVersion": "28.3.3",
            "chromeVersion": "120.0.6099.291"
        },
        {
            "version": "1.6.4",
            "minInstallerVersion": "1.1.9",
            "maxInstallerVersion": "1.6.3",
            "isBeta": true,
            "downloads": {
                "asar": "https://releases.obsidian.md/release/obsidian-1.6.4.asar.gz"
            },
            "installerInfo": {}
        },
        {
            "version": "1.6.5",
            "minInstallerVersion": "1.1.9",
            "maxInstallerVersion": "1.6.5",
            "isBeta": false,
            "gitHubRelease": "https://github.com/obsidianmd/obsidian-releases/releases/tag/v1.6.5",
            "downloads": {
                "asar": "https://github.com/obsidianmd/obsidian-releases/releases/download/v1.6.5/obsidian-1.6.5.asar.gz",
                "appImage": "https://github.com/obsidianmd/obsidian-releases/releases/download/v1.6.5/Obsidian-1.6.5.AppImage",
                "appImageArm": "https://github.com/obsidianmd/obsidian-releases/releases/download/v1.6.5/Obsidian-1.6.5-arm64.AppImage",
                "tar": "https://github.com/obsidianmd/obsidian-releases/releases/download/v1.6.5/obsidian-1.6.5.tar.gz",
                "tarArm": "https://github.com/obsidianmd/obsidian-releases/releases/download/v1.6.5/obsidian-1.6.5-arm64.tar.gz",
                "dmg": "https://github.com/obsidianmd/obsidian-releases/releases/download/v1.6.5/Obsidian-1.6.5.dmg",
                "exe": "https://github.com/obsidianmd/obsidian-releases/releases/download/v1.6.5/Obsidian-1.6.5.exe",
                "apk": "https://github.com/obsidianmd/obsidian-releases/releases/download/v1.6.5/Obsidian-1.6.5.apk"
            },
            "installerInfo": {
                "appImage": {
                    "electron": "30.1.2",
                    "chrome": "124.0.6367.243",
                    "platforms": [
                        "linux-x64"
                    ]
                },
                "appImageArm": {
                    "electron": "30.1.2",
                    "chrome": "124.0.6367.243",
                    "platforms": [
                        "linux-arm64"
                    ]
                },
                "tar": {
                    "electron": "30.1.2",
                    "chrome": "124.0.6367.243",
                    "platforms": [
                        "linux-x64"
                    ]
                },
                "tarArm": {
                    "electron": "30.1.2",
                    "chrome": "124.0.6367.243",
                    "platforms": [
                        "linux-arm64"
                    ]
                },
                "dmg": {
                    "electron": "30.1.2",
                    "chrome": "124.0.6367.243",
                    "platforms": [
                        "darwin-arm64",
                        "darwin-x64"
                    ]
                },
                "exe": {
                    "electron": "30.1.2",
                    "chrome": "124.0.6367.243",
                    "platforms": [
                        "win32-arm64",
                        "win32-ia32",
                        "win32-x64"
                    ]
                }
            },
            "electronVersion": "30.1.2",
            "chromeVersion": "124.0.6367.243"
        },
        {
            "version": "1.6.6",
            "minInstallerVersion": "1.1.9",
            "maxInstallerVersion": "1.6.5",
            "isBeta": true,
            "downloads": {
                "asar": "https://releases.obsidian.md/release/obsidian-1.6.6.asar.gz"
            },
            "installerInfo": {}
        },
        {
            "version": "1.6.7",
            "minInstallerVersion": "1.1.9",
            "maxInstallerVersion": "1.6.7",
            "isBeta": false,
            "gitHubRelease": "https://github.com/obsidianmd/obsidian-releases/releases/tag/v1.6.7",
            "downloads": {
                "asar": "https://github.com/obsidianmd/obsidian-releases/releases/download/v1.6.7/obsidian-1.6.7.asar.gz",
                "appImage": "https://github.com/obsidianmd/obsidian-releases/releases/download/v1.6.7/Obsidian-1.6.7.AppImage",
                "appImageArm": "https://github.com/obsidianmd/obsidian-releases/releases/download/v1.6.7/Obsidian-1.6.7-arm64.AppImage",
                "tar": "https://github.com/obsidianmd/obsidian-releases/releases/download/v1.6.7/obsidian-1.6.7.tar.gz",
                "tarArm": "https://github.com/obsidianmd/obsidian-releases/releases/download/v1.6.7/obsidian-1.6.7-arm64.tar.gz",
                "dmg": "https://github.com/obsidianmd/obsidian-releases/releases/download/v1.6.7/Obsidian-1.6.7.dmg",
                "exe": "https://github.com/obsidianmd/obsidian-releases/releases/download/v1.6.7/Obsidian-1.6.7.exe",
                "apk": "https://github.com/obsidianmd/obsidian-releases/releases/download/v1.6.7/Obsidian-1.6.7.apk"
            },
            "installerInfo": {
                "appImage": {
                    "electron": "30.1.2",
                    "chrome": "124.0.6367.243",
                    "platforms": [
                        "linux-x64"
                    ]
                },
                "appImageArm": {
                    "electron": "30.1.2",
                    "chrome": "124.0.6367.243",
                    "platforms": [
                        "linux-arm64"
                    ]
                },
                "tar": {
                    "electron": "30.1.2",
                    "chrome": "124.0.6367.243",
                    "platforms": [
                        "linux-x64"
                    ]
                },
                "tarArm": {
                    "electron": "30.1.2",
                    "chrome": "124.0.6367.243",
                    "platforms": [
                        "linux-arm64"
                    ]
                },
                "dmg": {
                    "electron": "30.1.2",
                    "chrome": "124.0.6367.243",
                    "platforms": [
                        "darwin-arm64",
                        "darwin-x64"
                    ]
                },
                "exe": {
                    "electron": "30.1.2",
                    "chrome": "124.0.6367.243",
                    "platforms": [
                        "win32-arm64",
                        "win32-ia32",
                        "win32-x64"
                    ]
                }
            },
            "electronVersion": "30.1.2",
            "chromeVersion": "124.0.6367.243"
        },
        {
            "version": "1.7.0",
            "minInstallerVersion": "1.1.9",
            "maxInstallerVersion": "1.6.7",
            "isBeta": true,
            "downloads": {
                "asar": "https://releases.obsidian.md/release/obsidian-1.7.0.asar.gz"
            },
            "installerInfo": {}
        },
        {
            "version": "1.7.1",
            "minInstallerVersion": "1.1.9",
            "maxInstallerVersion": "1.6.7",
            "isBeta": true,
            "downloads": {
                "asar": "https://releases.obsidian.md/release/obsidian-1.7.1.asar.gz"
            },
            "installerInfo": {}
        },
        {
            "version": "1.7.2",
            "minInstallerVersion": "1.1.9",
            "maxInstallerVersion": "1.6.7",
            "isBeta": true,
            "downloads": {
                "asar": "https://releases.obsidian.md/release/obsidian-1.7.2.asar.gz"
            },
            "installerInfo": {}
        },
        {
            "version": "1.7.3",
            "minInstallerVersion": "1.1.9",
            "maxInstallerVersion": "1.6.7",
            "isBeta": true,
            "downloads": {
                "asar": "https://releases.obsidian.md/release/obsidian-1.7.3.asar.gz"
            },
            "installerInfo": {}
        },
        {
            "version": "1.7.4",
            "minInstallerVersion": "1.1.9",
            "maxInstallerVersion": "1.7.4",
            "isBeta": false,
            "gitHubRelease": "https://github.com/obsidianmd/obsidian-releases/releases/tag/v1.7.4",
            "downloads": {
                "asar": "https://github.com/obsidianmd/obsidian-releases/releases/download/v1.7.4/obsidian-1.7.4.asar.gz",
                "appImage": "https://github.com/obsidianmd/obsidian-releases/releases/download/v1.7.4/Obsidian-1.7.4.AppImage",
                "appImageArm": "https://github.com/obsidianmd/obsidian-releases/releases/download/v1.7.4/Obsidian-1.7.4-arm64.AppImage",
                "tar": "https://github.com/obsidianmd/obsidian-releases/releases/download/v1.7.4/obsidian-1.7.4.tar.gz",
                "tarArm": "https://github.com/obsidianmd/obsidian-releases/releases/download/v1.7.4/obsidian-1.7.4-arm64.tar.gz",
                "dmg": "https://github.com/obsidianmd/obsidian-releases/releases/download/v1.7.4/Obsidian-1.7.4.dmg",
                "exe": "https://github.com/obsidianmd/obsidian-releases/releases/download/v1.7.4/Obsidian-1.7.4.exe",
                "apk": "https://github.com/obsidianmd/obsidian-releases/releases/download/v1.7.4/Obsidian-1.7.4.apk"
            },
            "installerInfo": {
                "appImage": {
                    "electron": "31.6.0",
                    "chrome": "126.0.6478.234",
                    "platforms": [
                        "linux-x64"
                    ]
                },
                "appImageArm": {
                    "electron": "31.6.0",
                    "chrome": "126.0.6478.234",
                    "platforms": [
                        "linux-arm64"
                    ]
                },
                "tar": {
                    "electron": "31.6.0",
                    "chrome": "126.0.6478.234",
                    "platforms": [
                        "linux-x64"
                    ]
                },
                "tarArm": {
                    "electron": "31.6.0",
                    "chrome": "126.0.6478.234",
                    "platforms": [
                        "linux-arm64"
                    ]
                },
                "dmg": {
                    "electron": "31.6.0",
                    "chrome": "126.0.6478.234",
                    "platforms": [
                        "darwin-arm64",
                        "darwin-x64"
                    ]
                },
                "exe": {
                    "electron": "31.6.0",
                    "chrome": "126.0.6478.234",
                    "platforms": [
                        "win32-arm64",
                        "win32-ia32",
                        "win32-x64"
                    ]
                }
            },
            "electronVersion": "31.6.0",
            "chromeVersion": "126.0.6478.234"
        },
        {
            "version": "1.7.5",
            "minInstallerVersion": "1.1.9",
            "maxInstallerVersion": "1.7.5",
            "isBeta": false,
            "gitHubRelease": "https://github.com/obsidianmd/obsidian-releases/releases/tag/v1.7.5",
            "downloads": {
                "asar": "https://github.com/obsidianmd/obsidian-releases/releases/download/v1.7.5/obsidian-1.7.5.asar.gz",
                "appImage": "https://github.com/obsidianmd/obsidian-releases/releases/download/v1.7.5/Obsidian-1.7.5.AppImage",
                "appImageArm": "https://github.com/obsidianmd/obsidian-releases/releases/download/v1.7.5/Obsidian-1.7.5-arm64.AppImage",
                "tar": "https://github.com/obsidianmd/obsidian-releases/releases/download/v1.7.5/obsidian-1.7.5.tar.gz",
                "tarArm": "https://github.com/obsidianmd/obsidian-releases/releases/download/v1.7.5/obsidian-1.7.5-arm64.tar.gz",
                "dmg": "https://github.com/obsidianmd/obsidian-releases/releases/download/v1.7.5/Obsidian-1.7.5.dmg",
                "exe": "https://github.com/obsidianmd/obsidian-releases/releases/download/v1.7.5/Obsidian-1.7.5.exe",
                "apk": "https://github.com/obsidianmd/obsidian-releases/releases/download/v1.7.5/Obsidian-1.7.5.apk"
            },
            "installerInfo": {
                "appImage": {
                    "electron": "32.2.2",
                    "chrome": "128.0.6613.186",
                    "platforms": [
                        "linux-x64"
                    ]
                },
                "appImageArm": {
                    "electron": "32.2.2",
                    "chrome": "128.0.6613.186",
                    "platforms": [
                        "linux-arm64"
                    ]
                },
                "tar": {
                    "electron": "32.2.2",
                    "chrome": "128.0.6613.186",
                    "platforms": [
                        "linux-x64"
                    ]
                },
                "tarArm": {
                    "electron": "32.2.2",
                    "chrome": "128.0.6613.186",
                    "platforms": [
                        "linux-arm64"
                    ]
                },
                "dmg": {
                    "electron": "32.2.2",
                    "chrome": "128.0.6613.186",
                    "platforms": [
                        "darwin-arm64",
                        "darwin-x64"
                    ]
                },
                "exe": {
                    "electron": "32.2.2",
                    "chrome": "128.0.6613.186",
                    "platforms": [
                        "win32-arm64",
                        "win32-ia32",
                        "win32-x64"
                    ]
                }
            },
            "electronVersion": "32.2.2",
            "chromeVersion": "128.0.6613.186"
        },
        {
            "version": "1.7.6",
            "minInstallerVersion": "1.1.9",
            "maxInstallerVersion": "1.7.6",
            "isBeta": false,
            "gitHubRelease": "https://github.com/obsidianmd/obsidian-releases/releases/tag/v1.7.6",
            "downloads": {
                "asar": "https://github.com/obsidianmd/obsidian-releases/releases/download/v1.7.6/obsidian-1.7.6.asar.gz",
                "appImage": "https://github.com/obsidianmd/obsidian-releases/releases/download/v1.7.6/Obsidian-1.7.6.AppImage",
                "appImageArm": "https://github.com/obsidianmd/obsidian-releases/releases/download/v1.7.6/Obsidian-1.7.6-arm64.AppImage",
                "tar": "https://github.com/obsidianmd/obsidian-releases/releases/download/v1.7.6/obsidian-1.7.6.tar.gz",
                "tarArm": "https://github.com/obsidianmd/obsidian-releases/releases/download/v1.7.6/obsidian-1.7.6-arm64.tar.gz",
                "dmg": "https://github.com/obsidianmd/obsidian-releases/releases/download/v1.7.6/Obsidian-1.7.6.dmg",
                "exe": "https://github.com/obsidianmd/obsidian-releases/releases/download/v1.7.6/Obsidian-1.7.6.exe",
                "apk": "https://github.com/obsidianmd/obsidian-releases/releases/download/v1.7.6/Obsidian-1.7.6.apk"
            },
            "installerInfo": {
                "appImage": {
                    "electron": "32.2.3",
                    "chrome": "128.0.6613.186",
                    "platforms": [
                        "linux-x64"
                    ]
                },
                "appImageArm": {
                    "electron": "32.2.3",
                    "chrome": "128.0.6613.186",
                    "platforms": [
                        "linux-arm64"
                    ]
                },
                "tar": {
                    "electron": "32.2.3",
                    "chrome": "128.0.6613.186",
                    "platforms": [
                        "linux-x64"
                    ]
                },
                "tarArm": {
                    "electron": "32.2.3",
                    "chrome": "128.0.6613.186",
                    "platforms": [
                        "linux-arm64"
                    ]
                },
                "dmg": {
                    "electron": "32.2.3",
                    "chrome": "128.0.6613.186",
                    "platforms": [
                        "darwin-arm64",
                        "darwin-x64"
                    ]
                },
                "exe": {
                    "electron": "32.2.3",
                    "chrome": "128.0.6613.186",
                    "platforms": [
                        "win32-arm64",
                        "win32-ia32",
                        "win32-x64"
                    ]
                }
            },
            "electronVersion": "32.2.3",
            "chromeVersion": "128.0.6613.186"
        },
        {
            "version": "1.7.7",
            "minInstallerVersion": "1.1.9",
            "maxInstallerVersion": "1.7.7",
            "isBeta": false,
            "gitHubRelease": "https://github.com/obsidianmd/obsidian-releases/releases/tag/v1.7.7",
            "downloads": {
                "asar": "https://github.com/obsidianmd/obsidian-releases/releases/download/v1.7.7/obsidian-1.7.7.asar.gz",
                "appImage": "https://github.com/obsidianmd/obsidian-releases/releases/download/v1.7.7/Obsidian-1.7.7.AppImage",
                "appImageArm": "https://github.com/obsidianmd/obsidian-releases/releases/download/v1.7.7/Obsidian-1.7.7-arm64.AppImage",
                "tar": "https://github.com/obsidianmd/obsidian-releases/releases/download/v1.7.7/obsidian-1.7.7.tar.gz",
                "tarArm": "https://github.com/obsidianmd/obsidian-releases/releases/download/v1.7.7/obsidian-1.7.7-arm64.tar.gz",
                "dmg": "https://github.com/obsidianmd/obsidian-releases/releases/download/v1.7.7/Obsidian-1.7.7.dmg",
                "exe": "https://github.com/obsidianmd/obsidian-releases/releases/download/v1.7.7/Obsidian-1.7.7.exe",
                "apk": "https://github.com/obsidianmd/obsidian-releases/releases/download/v1.7.7/Obsidian-1.7.7.apk"
            },
            "installerInfo": {
                "appImage": {
                    "electron": "32.2.5",
                    "chrome": "128.0.6613.186",
                    "platforms": [
                        "linux-x64"
                    ]
                },
                "appImageArm": {
                    "electron": "32.2.5",
                    "chrome": "128.0.6613.186",
                    "platforms": [
                        "linux-arm64"
                    ]
                },
                "tar": {
                    "electron": "32.2.5",
                    "chrome": "128.0.6613.186",
                    "platforms": [
                        "linux-x64"
                    ]
                },
                "tarArm": {
                    "electron": "32.2.5",
                    "chrome": "128.0.6613.186",
                    "platforms": [
                        "linux-arm64"
                    ]
                },
                "dmg": {
                    "electron": "32.2.5",
                    "chrome": "128.0.6613.186",
                    "platforms": [
                        "darwin-arm64",
                        "darwin-x64"
                    ]
                },
                "exe": {
                    "electron": "32.2.5",
                    "chrome": "128.0.6613.186",
                    "platforms": [
                        "win32-arm64",
                        "win32-ia32",
                        "win32-x64"
                    ]
                }
            },
            "electronVersion": "32.2.5",
            "chromeVersion": "128.0.6613.186"
        },
        {
            "version": "1.8.0",
            "minInstallerVersion": "1.1.9",
            "maxInstallerVersion": "1.7.7",
            "isBeta": true,
            "downloads": {
                "asar": "https://releases.obsidian.md/release/obsidian-1.8.0.asar.gz"
            },
            "installerInfo": {}
        },
        {
            "version": "1.8.1",
            "minInstallerVersion": "1.1.9",
            "maxInstallerVersion": "1.7.7",
            "isBeta": true,
            "downloads": {
                "asar": "https://releases.obsidian.md/release/obsidian-1.8.1.asar.gz"
            },
            "installerInfo": {}
        },
        {
            "version": "1.8.2",
            "minInstallerVersion": "1.1.9",
            "maxInstallerVersion": "1.7.7",
            "isBeta": true,
            "downloads": {
                "asar": "https://releases.obsidian.md/release/obsidian-1.8.2.asar.gz"
            },
            "installerInfo": {}
        },
        {
            "version": "1.8.3",
            "minInstallerVersion": "1.1.9",
            "maxInstallerVersion": "1.8.3",
            "isBeta": false,
            "gitHubRelease": "https://github.com/obsidianmd/obsidian-releases/releases/tag/v1.8.3",
            "downloads": {
                "asar": "https://github.com/obsidianmd/obsidian-releases/releases/download/v1.8.3/obsidian-1.8.3.asar.gz",
                "appImage": "https://github.com/obsidianmd/obsidian-releases/releases/download/v1.8.3/Obsidian-1.8.3.AppImage",
                "appImageArm": "https://github.com/obsidianmd/obsidian-releases/releases/download/v1.8.3/Obsidian-1.8.3-arm64.AppImage",
                "tar": "https://github.com/obsidianmd/obsidian-releases/releases/download/v1.8.3/obsidian-1.8.3.tar.gz",
                "tarArm": "https://github.com/obsidianmd/obsidian-releases/releases/download/v1.8.3/obsidian-1.8.3-arm64.tar.gz",
                "dmg": "https://github.com/obsidianmd/obsidian-releases/releases/download/v1.8.3/Obsidian-1.8.3.dmg",
                "exe": "https://github.com/obsidianmd/obsidian-releases/releases/download/v1.8.3/Obsidian-1.8.3.exe",
                "apk": "https://github.com/obsidianmd/obsidian-releases/releases/download/v1.8.3/Obsidian-1.8.3.apk"
            },
            "installerInfo": {
                "appImage": {
                    "electron": "33.3.2",
                    "chrome": "130.0.6723.191",
                    "platforms": [
                        "linux-x64"
                    ]
                },
                "appImageArm": {
                    "electron": "33.3.2",
                    "chrome": "130.0.6723.191",
                    "platforms": [
                        "linux-arm64"
                    ]
                },
                "tar": {
                    "electron": "33.3.2",
                    "chrome": "130.0.6723.191",
                    "platforms": [
                        "linux-x64"
                    ]
                },
                "tarArm": {
                    "electron": "33.3.2",
                    "chrome": "130.0.6723.191",
                    "platforms": [
                        "linux-arm64"
                    ]
                },
                "dmg": {
                    "electron": "33.3.2",
                    "chrome": "130.0.6723.191",
                    "platforms": [
                        "darwin-arm64",
                        "darwin-x64"
                    ]
                },
                "exe": {
                    "electron": "33.3.2",
                    "chrome": "130.0.6723.191",
                    "platforms": [
                        "win32-arm64",
                        "win32-ia32",
                        "win32-x64"
                    ]
                }
            },
            "electronVersion": "33.3.2",
            "chromeVersion": "130.0.6723.191"
        },
        {
            "version": "1.8.4",
            "minInstallerVersion": "1.1.9",
            "maxInstallerVersion": "1.8.4",
            "isBeta": false,
            "gitHubRelease": "https://github.com/obsidianmd/obsidian-releases/releases/tag/v1.8.4",
            "downloads": {
                "asar": "https://github.com/obsidianmd/obsidian-releases/releases/download/v1.8.4/obsidian-1.8.4.asar.gz",
                "appImage": "https://github.com/obsidianmd/obsidian-releases/releases/download/v1.8.4/Obsidian-1.8.4.AppImage",
                "appImageArm": "https://github.com/obsidianmd/obsidian-releases/releases/download/v1.8.4/Obsidian-1.8.4-arm64.AppImage",
                "tar": "https://github.com/obsidianmd/obsidian-releases/releases/download/v1.8.4/obsidian-1.8.4.tar.gz",
                "tarArm": "https://github.com/obsidianmd/obsidian-releases/releases/download/v1.8.4/obsidian-1.8.4-arm64.tar.gz",
                "dmg": "https://github.com/obsidianmd/obsidian-releases/releases/download/v1.8.4/Obsidian-1.8.4.dmg",
                "exe": "https://github.com/obsidianmd/obsidian-releases/releases/download/v1.8.4/Obsidian-1.8.4.exe",
                "apk": "https://github.com/obsidianmd/obsidian-releases/releases/download/v1.8.4/Obsidian-1.8.4.apk"
            },
            "installerInfo": {
                "appImage": {
                    "electron": "33.3.2",
                    "chrome": "130.0.6723.191",
                    "platforms": [
                        "linux-x64"
                    ]
                },
                "appImageArm": {
                    "electron": "33.3.2",
                    "chrome": "130.0.6723.191",
                    "platforms": [
                        "linux-arm64"
                    ]
                },
                "tar": {
                    "electron": "33.3.2",
                    "chrome": "130.0.6723.191",
                    "platforms": [
                        "linux-x64"
                    ]
                },
                "tarArm": {
                    "electron": "33.3.2",
                    "chrome": "130.0.6723.191",
                    "platforms": [
                        "linux-arm64"
                    ]
                },
                "dmg": {
                    "electron": "33.3.2",
                    "chrome": "130.0.6723.191",
                    "platforms": [
                        "darwin-arm64",
                        "darwin-x64"
                    ]
                },
                "exe": {
                    "electron": "33.3.2",
                    "chrome": "130.0.6723.191",
                    "platforms": [
                        "win32-arm64",
                        "win32-ia32",
                        "win32-x64"
                    ]
                }
            },
            "electronVersion": "33.3.2",
            "chromeVersion": "130.0.6723.191"
        },
        {
            "version": "1.8.5",
            "minInstallerVersion": "1.1.9",
            "maxInstallerVersion": "1.8.4",
            "isBeta": true,
            "downloads": {
                "asar": "https://releases.obsidian.md/release/obsidian-1.8.5.asar.gz"
            },
            "installerInfo": {}
        },
        {
            "version": "1.8.6",
            "minInstallerVersion": "1.1.9",
            "maxInstallerVersion": "1.8.4",
            "isBeta": true,
            "downloads": {
                "asar": "https://releases.obsidian.md/release/obsidian-1.8.6.asar.gz"
            },
            "installerInfo": {}
        },
        {
            "version": "1.8.7",
            "minInstallerVersion": "1.1.9",
            "maxInstallerVersion": "1.8.7",
            "isBeta": false,
            "gitHubRelease": "https://github.com/obsidianmd/obsidian-releases/releases/tag/v1.8.7",
            "downloads": {
                "asar": "https://github.com/obsidianmd/obsidian-releases/releases/download/v1.8.7/obsidian-1.8.7.asar.gz",
                "appImage": "https://github.com/obsidianmd/obsidian-releases/releases/download/v1.8.7/Obsidian-1.8.7.AppImage",
                "appImageArm": "https://github.com/obsidianmd/obsidian-releases/releases/download/v1.8.7/Obsidian-1.8.7-arm64.AppImage",
                "tar": "https://github.com/obsidianmd/obsidian-releases/releases/download/v1.8.7/obsidian-1.8.7.tar.gz",
                "tarArm": "https://github.com/obsidianmd/obsidian-releases/releases/download/v1.8.7/obsidian-1.8.7-arm64.tar.gz",
                "dmg": "https://github.com/obsidianmd/obsidian-releases/releases/download/v1.8.7/Obsidian-1.8.7.dmg",
                "exe": "https://github.com/obsidianmd/obsidian-releases/releases/download/v1.8.7/Obsidian-1.8.7.exe",
                "apk": "https://github.com/obsidianmd/obsidian-releases/releases/download/v1.8.7/Obsidian-1.8.7.apk"
            },
            "installerInfo": {
                "appImage": {
                    "electron": "33.3.2",
                    "chrome": "130.0.6723.191",
                    "platforms": [
                        "linux-x64"
                    ]
                },
                "appImageArm": {
                    "electron": "33.3.2",
                    "chrome": "130.0.6723.191",
                    "platforms": [
                        "linux-arm64"
                    ]
                },
                "tar": {
                    "electron": "33.3.2",
                    "chrome": "130.0.6723.191",
                    "platforms": [
                        "linux-x64"
                    ]
                },
                "tarArm": {
                    "electron": "33.3.2",
                    "chrome": "130.0.6723.191",
                    "platforms": [
                        "linux-arm64"
                    ]
                },
                "dmg": {
                    "electron": "33.3.2",
                    "chrome": "130.0.6723.191",
                    "platforms": [
                        "darwin-arm64",
                        "darwin-x64"
                    ]
                },
                "exe": {
                    "electron": "33.3.2",
                    "chrome": "130.0.6723.191",
                    "platforms": [
                        "win32-arm64",
                        "win32-ia32",
                        "win32-x64"
                    ]
                }
            },
            "electronVersion": "33.3.2",
            "chromeVersion": "130.0.6723.191"
        },
        {
            "version": "1.8.8",
            "minInstallerVersion": "1.1.9",
            "maxInstallerVersion": "1.8.7",
            "isBeta": true,
            "downloads": {
                "asar": "https://releases.obsidian.md/release/obsidian-1.8.8.asar.gz"
            },
            "installerInfo": {}
        },
        {
            "version": "1.8.9",
            "minInstallerVersion": "1.1.9",
            "maxInstallerVersion": "1.8.9",
            "isBeta": false,
            "gitHubRelease": "https://github.com/obsidianmd/obsidian-releases/releases/tag/v1.8.9",
            "downloads": {
                "asar": "https://github.com/obsidianmd/obsidian-releases/releases/download/v1.8.9/obsidian-1.8.9.asar.gz",
                "appImage": "https://github.com/obsidianmd/obsidian-releases/releases/download/v1.8.9/Obsidian-1.8.9.AppImage",
                "appImageArm": "https://github.com/obsidianmd/obsidian-releases/releases/download/v1.8.9/Obsidian-1.8.9-arm64.AppImage",
                "tar": "https://github.com/obsidianmd/obsidian-releases/releases/download/v1.8.9/obsidian-1.8.9.tar.gz",
                "tarArm": "https://github.com/obsidianmd/obsidian-releases/releases/download/v1.8.9/obsidian-1.8.9-arm64.tar.gz",
                "dmg": "https://github.com/obsidianmd/obsidian-releases/releases/download/v1.8.9/Obsidian-1.8.9.dmg",
                "exe": "https://github.com/obsidianmd/obsidian-releases/releases/download/v1.8.9/Obsidian-1.8.9.exe",
                "apk": "https://github.com/obsidianmd/obsidian-releases/releases/download/v1.8.9/Obsidian-1.8.9.apk"
            },
            "installerInfo": {
                "appImage": {
                    "electron": "34.3.0",
                    "chrome": "132.0.6834.210",
                    "platforms": [
                        "linux-x64"
                    ]
                },
                "appImageArm": {
                    "electron": "34.3.0",
                    "chrome": "132.0.6834.210",
                    "platforms": [
                        "linux-arm64"
                    ]
                },
                "tar": {
                    "electron": "34.3.0",
                    "chrome": "132.0.6834.210",
                    "platforms": [
                        "linux-x64"
                    ]
                },
                "tarArm": {
                    "electron": "34.3.0",
                    "chrome": "132.0.6834.210",
                    "platforms": [
                        "linux-arm64"
                    ]
                },
                "dmg": {
                    "electron": "34.3.0",
                    "chrome": "132.0.6834.210",
                    "platforms": [
                        "darwin-arm64",
                        "darwin-x64"
                    ]
                },
                "exe": {
                    "electron": "34.3.0",
                    "chrome": "132.0.6834.210",
                    "platforms": [
                        "win32-arm64",
                        "win32-ia32",
                        "win32-x64"
                    ]
                }
            },
            "electronVersion": "34.3.0",
            "chromeVersion": "132.0.6834.210"
        },
        {
            "version": "1.8.10",
            "minInstallerVersion": "1.1.9",
            "maxInstallerVersion": "1.8.10",
            "isBeta": false,
            "gitHubRelease": "https://github.com/obsidianmd/obsidian-releases/releases/tag/v1.8.10",
            "downloads": {
                "asar": "https://github.com/obsidianmd/obsidian-releases/releases/download/v1.8.10/obsidian-1.8.10.asar.gz",
                "appImage": "https://github.com/obsidianmd/obsidian-releases/releases/download/v1.8.10/Obsidian-1.8.10.AppImage",
                "appImageArm": "https://github.com/obsidianmd/obsidian-releases/releases/download/v1.8.10/Obsidian-1.8.10-arm64.AppImage",
                "tar": "https://github.com/obsidianmd/obsidian-releases/releases/download/v1.8.10/obsidian-1.8.10.tar.gz",
                "tarArm": "https://github.com/obsidianmd/obsidian-releases/releases/download/v1.8.10/obsidian-1.8.10-arm64.tar.gz",
                "dmg": "https://github.com/obsidianmd/obsidian-releases/releases/download/v1.8.10/Obsidian-1.8.10.dmg",
                "exe": "https://github.com/obsidianmd/obsidian-releases/releases/download/v1.8.10/Obsidian-1.8.10.exe",
                "apk": "https://github.com/obsidianmd/obsidian-releases/releases/download/v1.8.10/Obsidian-1.8.10.apk"
            },
            "installerInfo": {
                "appImage": {
                    "electron": "34.2.0",
                    "chrome": "132.0.6834.196",
                    "platforms": [
                        "linux-x64"
                    ]
                },
                "appImageArm": {
                    "electron": "34.5.2",
                    "chrome": "132.0.6834.210",
                    "platforms": [
                        "linux-arm64"
                    ]
                },
                "tar": {
                    "electron": "34.2.0",
                    "chrome": "132.0.6834.196",
                    "platforms": [
                        "linux-x64"
                    ]
                },
                "tarArm": {
                    "electron": "34.5.2",
                    "chrome": "132.0.6834.210",
                    "platforms": [
                        "linux-arm64"
                    ]
                },
                "dmg": {
                    "electron": "34.2.0",
                    "chrome": "132.0.6834.196",
                    "platforms": [
                        "darwin-arm64",
                        "darwin-x64"
                    ]
                },
                "exe": {
                    "electron": "34.2.0",
                    "chrome": "132.0.6834.196",
                    "platforms": [
                        "win32-arm64",
                        "win32-ia32",
                        "win32-x64"
                    ]
                }
            },
            "electronVersion": "34.2.0",
            "chromeVersion": "132.0.6834.196"
        },
        {
            "version": "1.9.0",
            "minInstallerVersion": "1.1.9",
            "maxInstallerVersion": "1.8.10",
            "isBeta": true,
            "downloads": {
                "asar": "https://releases.obsidian.md/release/obsidian-1.9.0.asar.gz"
            },
            "installerInfo": {}
        },
        {
            "version": "1.9.1",
            "minInstallerVersion": "1.1.9",
            "maxInstallerVersion": "1.8.10",
            "isBeta": true,
            "downloads": {
                "asar": "https://releases.obsidian.md/release/obsidian-1.9.1.asar.gz"
            },
            "installerInfo": {}
        },
        {
            "version": "1.9.2",
            "minInstallerVersion": "1.1.9",
            "maxInstallerVersion": "1.8.10",
            "isBeta": true,
            "downloads": {
                "asar": "https://releases.obsidian.md/release/obsidian-1.9.2.asar.gz"
            },
            "installerInfo": {}
        },
        {
            "version": "1.9.3",
            "minInstallerVersion": "1.1.9",
            "maxInstallerVersion": "1.8.10",
            "isBeta": true,
            "downloads": {
                "asar": "https://releases.obsidian.md/release/obsidian-1.9.3.asar.gz"
            },
            "installerInfo": {}
        },
        {
            "version": "1.9.4",
            "minInstallerVersion": "1.1.9",
            "maxInstallerVersion": "1.8.10",
            "isBeta": true,
            "downloads": {
                "asar": "https://releases.obsidian.md/release/obsidian-1.9.4.asar.gz"
<<<<<<< HEAD
            },
            "installerInfo": {}
=======
            }
        },
        {
            "version": "1.9.5",
            "minInstallerVersion": "1.1.9",
            "maxInstallerVersion": "1.8.10",
            "isBeta": true,
            "downloads": {
                "asar": "https://releases.obsidian.md/release/obsidian-1.9.5.asar.gz"
            }
        },
        {
            "version": "1.9.6",
            "minInstallerVersion": "1.1.9",
            "maxInstallerVersion": "1.8.10",
            "isBeta": true,
            "downloads": {
                "asar": "https://releases.obsidian.md/release/obsidian-1.9.6.asar.gz"
            }
>>>>>>> 522095c1
        }
    ]
}<|MERGE_RESOLUTION|>--- conflicted
+++ resolved
@@ -1,15 +1,9 @@
 {
     "metadata": {
-<<<<<<< HEAD
         "schemaVersion": "2.0.0",
-        "commitDate": "2025-06-27T22:21:34Z",
-        "commitSha": "53c436fbf2a9681c815b56a464598214248ac277",
-        "timestamp": "2025-07-03T23:57:58.074Z"
-=======
         "commitDate": "2025-07-18T20:51:26Z",
         "commitSha": "c25f251d7bcc0430a96761b4819e1bfb2a4467d5",
-        "timestamp": "2025-07-19T00:41:39.656Z"
->>>>>>> 522095c1
+        "timestamp": "2025-07-19T14:31:24.258Z"
     },
     "versions": [
         {
@@ -6837,11 +6831,8 @@
             "isBeta": true,
             "downloads": {
                 "asar": "https://releases.obsidian.md/release/obsidian-1.9.4.asar.gz"
-<<<<<<< HEAD
-            },
-            "installerInfo": {}
-=======
-            }
+            },
+            "installerInfo": {}
         },
         {
             "version": "1.9.5",
@@ -6850,7 +6841,8 @@
             "isBeta": true,
             "downloads": {
                 "asar": "https://releases.obsidian.md/release/obsidian-1.9.5.asar.gz"
-            }
+            },
+            "installerInfo": {}
         },
         {
             "version": "1.9.6",
@@ -6859,8 +6851,8 @@
             "isBeta": true,
             "downloads": {
                 "asar": "https://releases.obsidian.md/release/obsidian-1.9.6.asar.gz"
-            }
->>>>>>> 522095c1
+            },
+            "installerInfo": {}
         }
     ]
 }